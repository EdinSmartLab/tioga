--- conflicted
+++ resolved
@@ -130,142 +130,6 @@
   cellRes.resize(ncells);
   nodeRes.resize(nnodes);
 
-<<<<<<< HEAD
-      if(cellRes) free(cellRes);
-      if(nodeRes) free(nodeRes);
-    
-      //
-      cellRes=(double *) malloc(sizeof(double)*ncells);
-      nodeRes=(double *) malloc(sizeof(double)*nnodes);
-      //
-      // this is a local array
-      //
-      iflag=(int *)malloc(sizeof(int)*nnodes);
-      // 
-      for(i=0;i<nnodes;i++) iflag[i]=0;
-      //
-      if (userSpecifiedNodeRes ==NULL && userSpecifiedCellRes ==NULL)
-	{
-	  for(i=0;i<nnodes;i++) iflag[i]=0;
-	  for(i=0;i<nnodes;i++) nodeRes[i]=0.0;
-	  //
-	  k=0;
-	  for(n=0;n<ntypes;n++)
-	    {
-	      nvert=nv[n];
-	      for(i=0;i<nc[n];i++)
-		{
-		  for(m=0;m<nvert;m++)
-		    {
-		      inode[m]=vconn[n][nvert*i+m]-BASE;
-		      i3=3*inode[m];
-		      for(j=0;j<3;j++)
-			xv[m][j]=x[i3+j];
-		    }
-		  vol=computeCellVolume(xv,nvert);
-		  cellRes[k++]=(vol*resolutionScale);
-		  for(m=0;m<nvert;m++)
-		    {
-		      iflag[inode[m]]++;
-		      nodeRes[inode[m]]+=(vol*resolutionScale);
-		    }	      
-		}
-	    }
-	}
-      else
-	{
-	  k=0;
-	  for(n=0;n<ntypes;n++)
-	    {
-	      for(i=0;i<nc[n];i++)		
-		{
-		  cellRes[k]=userSpecifiedCellRes[k];
-		  k++;
-		}
-	    }
-	  for(k=0;k<nnodes;k++) nodeRes[k]=userSpecifiedNodeRes[k];
-	}	  
-      //
-      // compute nodal resolution as the average of 
-      // all the cells associated with it. This takes care
-      // of partition boundaries as well.
-      //
-      for(i=0;i<nnodes;i++)
-	{
-          if (iflag[i]!=0)  nodeRes[i]/=iflag[i];
-	  iflag[i]=0;
-	}
-      //
-      // now tag the boundary nodes
-      // reuse the iflag array
-      //
-      //tracei(nobc);
-      for(i=0;i<nobc;i++)
-        { 
-          ii=(obcnode[i]-BASE);
-	  iflag[(obcnode[i]-BASE)]=1;
-        }
-      //
-      // now tag all the nodes of boundary cells
-      // to be mandatory receptors
-      //
-      for(n=0;n<ntypes;n++)
-	{
-	  nvert=nv[n];
-	  for(i=0;i<nc[n];i++)
-	    {
-	      itag=0;
-	      for(m=0;m<nvert;m++)
-		{
-		  inode[m]=vconn[n][nvert*i+m]-BASE;
-		  if (iflag[inode[m]]) itag=1;
-		}
-	      if (itag)
-		{
-		  for(m=0;m<nvert;m++)
-		    {
-		      //iflag[inode[m]]=1;
-		      nodeRes[inode[m]]=BIGVALUE;
-		    }
-		}
-	    }
-	}
-      /*
-      sprintf(intstring,"%d",100000+myid);
-      sprintf(fname,"nodeRes%s.dat",&(intstring[1]));
-      fp=fopen(fname,"w");
-      for(i=0;i<nnodes;i++)
-       {
-        if (nodeRes[i]==BIGVALUE) {
-         fprintf(fp,"%e %e %e\n",x[3*i],x[3*i+1],x[3*i+2]);
-         }
-       }
-      fclose(fp);
-      */
-      //
-      // now tag all the cells which have 
-      // mandatory receptors as nodes as not acceptable
-      // donors
-      k=0;
-      for(n=0;n<ntypes;n++)
-	{
-	  nvert=nv[n];
-	  for(i=0;i<nc[n];i++)
-	    {
-	      for(m=0;m<nvert;m++)
-		{
-		  inode[m]=vconn[n][nvert*i+m]-BASE;
-		  if (nodeRes[inode[m]]==BIGVALUE) //(iflag[inode[m]]) 
-		    {
-		      cellRes[k]=BIGVALUE;
-		      break;
-		    }
-		}
-	      k++;
-	    }
-	}
-      free(iflag);
-=======
   if (userSpecifiedNodeRes == NULL && userSpecifiedCellRes == NULL)
   {
     for (int i = 0; i < nnodes; i++) nodeRes[i] = 0.0;
@@ -643,7 +507,6 @@
   adt_d.copyADT(adt);
 #endif
   POP_NVTX_RANGE;
->>>>>>> 8656f4e5
 }
 
 void MeshBlock::writeGridFile(int bid)
@@ -928,24 +791,7 @@
   
 void MeshBlock::getWallBounds(int *mtag,int *existWall, double wbox[6])
 {
-<<<<<<< HEAD
-  int i,j,i3;
-  int inode;
-
-  *mtag=meshtag+(1-BASE); 
-  *existWall=1;
-  wbox[0]=wbox[1]=wbox[2]=BIGVALUE;
-  wbox[3]=wbox[4]=wbox[5]=-BIGVALUE;
-
-  if (nwbc <=0) {
-    *existWall=0;
-    //for(i=0;i<6;i++) wbox[i]=0;
-    return;
-  }
-
-  for(i=0;i<nwbc;i++)
-=======
-  *mtag = meshtag - BASE;
+  *mtag = meshtag - BASE; // + 1?
   if (nwbc <= 0)
   {
     *existWall = 0;
@@ -966,7 +812,6 @@
     int inode = wbcnode[i]-BASE;
     int i3 = 3*inode;
     for (int j = 0; j < 3; j++)
->>>>>>> 8656f4e5
     {
       wbox[j] = min(wbox[j],x[i3+j]);
       wbox[j+3] = max(wbox[j+3],x[i3+j]);
@@ -1233,68 +1078,6 @@
     }
   return;
 }
-<<<<<<< HEAD
-
-void MeshBlock::getReducedOBB(OBB *obc,double *realData) 
-{
-  int i,j,k,m,n,i3;
-  int nvert;
-  bool iflag;
-  double bbox[6],xd[3];
-
-  for(j=0;j<3;j++)
-    {
-      realData[j]=BIGVALUE;
-      realData[j+3]=-BIGVALUE;
-    }
-  for(n=0;n<ntypes;n++)
-    {
-      nvert=nv[n];
-      for(i=0;i<nc[n];i++)
-	{
-	  bbox[0]=bbox[1]=bbox[2]=BIGVALUE;
-	  bbox[3]=bbox[4]=bbox[5]=-BIGVALUE;
-
-	  for(m=0;m<nvert;m++)
-	    {
-	      i3=3*(vconn[n][nvert*i+m]-BASE);
-	      for(j=0;j<3;j++) xd[j]=0;
-	      for(j=0;j<3;j++)
-		for(k=0;k<3;k++)
-		  xd[j]+=(x[i3+k]-obc->xc[k])*obc->vec[j][k];
-	      for(j=0;j<3;j++) bbox[j]=min(bbox[j],xd[j]);
-	      for(j=0;j<3;j++) bbox[j+3]=max(bbox[j+3],xd[j]);
-	    }
-	  iflag=0;
-	  for(j=0;j<3;j++) iflag=(iflag || (bbox[j] > obc->dxc[j]));
-	  if (iflag) continue;
-	  iflag=0;
-	  for(j=0;j<3;j++) iflag=(iflag || (bbox[j+3] < -obc->dxc[j]));
-	  if (iflag) continue;
-	  for (m=0;m<nvert;m++)
-	    {
-	      i3=3*(vconn[n][nvert*i+m]-BASE);
-	      for(j=0;j<3;j++) xd[j]=0;
-	      for(j=0;j<3;j++)
-		for(k=0;k<3;k++)
-		  xd[j]+=(x[i3+k]-obb->xc[k])*obb->vec[j][k];
-	      for(j=0;j<3;j++) realData[j]=min(realData[j],xd[j]);
-	      for(j=0;j<3;j++) realData[j+3]=max(realData[j+3],xd[j]);
-	    }
-	}
-    }
-  for(j=0;j<6;j++) bbox[j]=realData[j];
-  for(j=0;j<3;j++)
-    {
-      realData[j]=obb->xc[j];
-      for(k=0;k<3;k++)
-       realData[j]+=((bbox[k]+bbox[k+3])*0.5)*obb->vec[k][j];
-      realData[j+3]=(bbox[j+3]-bbox[j])*0.51;
-    }
-  return;
-}
-=======
->>>>>>> 8656f4e5
 	      
 void MeshBlock::getQueryPoints(OBB *obc,
 			       int *nints,int **intData,
