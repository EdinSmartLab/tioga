//
// This file is part of the Tioga software library
//
// Tioga  is a tool for overset grid assembly on parallel distributed systems
// Copyright (C) 2015 Jay Sitaraman
//
// This library is TIOGA_FREE software; you can redistribute it and/or
// modify it under the terms of the GNU Lesser General Public
// License as published by the Free Software Foundation; either
// version 2.1 of the License, or (at your option) any later version.
//
// This library is distributed in the hope that it will be useful,
// but WITHOUT ANY WARRANTY; without even the implied warranty of
// MERCHANTABILITY or FITNESS FOR A PARTICULAR PURPOSE.  See the GNU
// Lesser General Public License for more details.
//
// You should have received a copy of the GNU Lesser General Public
// License along with this library; if not, write to the Free Software
// Foundation, Inc., 51 Franklin Street, Fifth Floor, Boston, MA  02110-1301  USA
#include "codetypes.h"
#include "MeshBlock.h"
extern "C" {
  void findOBB(double *x,double xc[3],double dxc[3],double vec[3][3],int nnodes);
  double computeCellVolume(double xv[8][3],int nvert);
  void deallocateLinkList(DONORLIST *temp);
  void deallocateLinkList2(INTEGERLIST *temp);  
  double tdot_product(double a[3],double b[3],double c[3]);
  void getobbcoords(double xc[3],double dxc[3],double vec[3][3],double xv[8][3]);
  void transform2OBB(double xv[3],double xc[3],double vec[3][3],double xd[3]);
  void writebbox(OBB *obb,int bid);
  void writebboxdiv(OBB *obb,int bid);
}

void MeshBlock::setData(int btag,int nnodesi,double *xyzi, int *ibli,int nwbci, int nobci, 
			int *wbcnodei,int *obcnodei,
                        int ntypesi,int *nvi,int *nci,int **vconni,
                        uint64_t* cell_gid)
{
  int i;
  //
  // set internal pointers
  //
  meshtag=btag;
  nnodes=nnodesi;
  x=xyzi;
  iblank=ibli;
  nwbc=nwbci;
  nobc=nobci;
  wbcnode=wbcnodei;
  obcnode=obcnodei;
  //
  ntypes=ntypesi;
  //
  nv=nvi;
  nc=nci;
  vconn=vconni;
  cellGID = cell_gid;
  //
  //TRACEI(nnodes);
  //for(i=0;i<ntypes;i++) TRACEI(nc[i]);
  ncells=0;
  for(i=0;i<ntypes;i++) ncells+=nc[i];
}

void MeshBlock::preprocess(void)
{
  int i;
  //
  // set all iblanks = 1
  //
  for(i=0;i<nnodes;i++) iblank[i]=1;
  //
  // find oriented bounding boxes
  //
  check_for_uniform_hex();
  if (uniform_hex) create_hex_cell_map();
  if (obb) TIOGA_FREE(obb);
  obb=(OBB *) malloc(sizeof(OBB));
  findOBB(x,obb->xc,obb->dxc,obb->vec,nnodes);
  tagBoundary();
}

void MeshBlock::tagBoundary(void)
{
  int i,j,k,n,m,ii;
  int itag;
  int inode[8];
  double xv[8][3];
  double vol;
  int *iflag;
  int nvert,i3;
  FILE *fp;
  char intstring[7];
  char fname[80];  
  int *iextmp,*iextmp1; 
  int iex;
  //
  // do this only once
  // i.e. when the meshblock is first 
  // initialized, cellRes would be NULL in this case
  //

  if(cellRes) TIOGA_FREE(cellRes);
  if(nodeRes) TIOGA_FREE(nodeRes);
    
  //
  cellRes=(double *) malloc(sizeof(double)*ncells);
  nodeRes=(double *) malloc(sizeof(double)*nnodes);
  //
  // this is a local array
  //
  iflag=(int *)malloc(sizeof(int)*nnodes);
  iextmp=(int *) malloc(sizeof(double)*nnodes);
  iextmp1=(int *) malloc(sizeof(double)*nnodes);
  // 
  for(i=0;i<nnodes;i++) iflag[i]=0;
  //
  if (userSpecifiedNodeRes ==NULL && userSpecifiedCellRes ==NULL)
    {
      for(i=0;i<nnodes;i++) iflag[i]=0;
      for(i=0;i<nnodes;i++) nodeRes[i]=0.0;
      //
      k=0;
      for(n=0;n<ntypes;n++)
	{
	  nvert=nv[n];
	  for(i=0;i<nc[n];i++)
	    {
	      for(m=0;m<nvert;m++)
		{
		  inode[m]=vconn[n][nvert*i+m]-BASE;
		  i3=3*inode[m];
		  for(j=0;j<3;j++)
		    xv[m][j]=x[i3+j];
		}
	      vol=computeCellVolume(xv,nvert);
	      cellRes[k++]=(vol*resolutionScale);
	      for(m=0;m<nvert;m++)
		{
		  iflag[inode[m]]++;
		  nodeRes[inode[m]]+=(vol*resolutionScale);
		}	      
	    }
	}
    }
  else
    {
      k=0;
      for(n=0;n<ntypes;n++)
	{
	  for(i=0;i<nc[n];i++)		
	    {
	      cellRes[k]=userSpecifiedCellRes[k];
	      k++;
	    }
	}
      for(k=0;k<nnodes;k++) nodeRes[k]=userSpecifiedNodeRes[k];
    }
  
  for(int j=0;j<3;j++)
    {
     mapdims[j]=10;
     mapdx[j]=2*obb->dxc[j]/mapdims[j];
    }
  //
  // compute nodal resolution as the average of 
  // all the cells associated with it. This takes care
  // of partition boundaries as well.
  //
  // Also create the inverse map of nodes
  // 
  if (icft) TIOGA_FREE(icft);
  icft=(int *)malloc(sizeof(int)*(mapdims[2]*mapdims[1]*mapdims[0]+1));
  if (invmap) TIOGA_FREE(invmap);
  invmap=(int *)malloc(sizeof(int)*nnodes);
  for(int i=0;i<mapdims[2]*mapdims[1]*mapdims[0]+1;i++) icft[i]=-1;
  icft[0]=0;	  
  int *iptr;
  iptr=(int *)malloc(sizeof(int)*nnodes);
  //
  for(i=0;i<nnodes;i++)
    {
      double xd[3];
      int idx[3];
      if (iflag[i]!=0)  nodeRes[i]/=iflag[i];
      iflag[i]=0;
      iextmp[i]=iextmp1[i]=0;
      
      for(int j=0;j<3;j++)
	{
	  xd[j]=obb->dxc[j];
	  for(int k=0;k<3;k++)
	    xd[j]+=(x[3*i+k]-obb->xc[k])*obb->vec[j][k];
	  idx[j]=xd[j]/mapdx[j];
	}
      int indx=idx[2]*mapdims[1]*mapdims[0]+idx[1]*mapdims[0]+idx[0];
      iptr[i]=icft[indx+1];
      icft[indx+1]=i;
    }
 
 int kc=0;
 for(int i=0;i<mapdims[2]*mapdims[1]*mapdims[0];i++)
  {
   int ip=icft[i+1];
   int m=0;
   while(ip != -1) 
   {
     invmap[kc++]=ip;
     ip=iptr[ip];
     m++;
   }
   icft[i+1]=icft[i]+m;
  }

  TIOGA_FREE(iptr);
  //
  // now tag the boundary nodes
  // reuse the iflag array
  //
  //TRACEI(nobc);
  for(i=0;i<nobc;i++)
    { 
      ii=(obcnode[i]-BASE);
      iflag[(obcnode[i]-BASE)]=1;
    }
  //
  // now tag all the nodes of boundary cells
  // to be mandatory receptors
  // also make the inverse map mask
  if (mapmask) TIOGA_FREE(mapmask);
  mapmask=(int *)malloc(sizeof(int)*mapdims[2]*mapdims[1]*mapdims[0]);
  for(int i=0;i<mapdims[2]*mapdims[1]*mapdims[0];i++) mapmask[i]=0;
  for(n=0;n<ntypes;n++)
    {
      nvert=nv[n];
      for(i=0;i<nc[n];i++)
	{
	  double xd[3],xc[3],xmin[3],xmax[3];	    
	  int idx[3];
	  itag=0;
	  for(int j=0;j<3;j++) { xmin[j]=BIGVALUE;xmax[j]=-BIGVALUE;}
	  for(m=0;m<nvert;m++)
	    {
	      inode[m]=vconn[n][nvert*i+m]-BASE;
	      if (iflag[inode[m]]) itag=1;
	      for(int j=0;j<3;j++)
		{
		  xd[j]=obb->dxc[j];
		  for(int k=0;k<3;k++) 
		    xd[j]+=(x[3*inode[m]+k]-obb->xc[k])*obb->vec[j][k];
		  xmin[j]=TIOGA_MIN(xd[j],xmin[j]);
		  xmax[j]=TIOGA_MAX(xd[j],xmax[j]);
		} 	    
	    }
          for(int j=0;j<3;j++) { xmin[j]-=TOL; xmax[j]+=TOL;}
	  for(int j=xmin[0]/mapdx[0];j<=xmax[0]/mapdx[0];j++)
            for(int k=xmin[1]/mapdx[1];k<=xmax[1]/mapdx[1];k++)
              for(int l=xmin[2]/mapdx[2];l<=xmax[2]/mapdx[2];l++)
                {
                  idx[0]=TIOGA_MAX(TIOGA_MIN(j,mapdims[0]-1),0);
                  idx[1]=TIOGA_MAX(TIOGA_MIN(k,mapdims[1]-1),0);
                  idx[2]=TIOGA_MAX(TIOGA_MIN(l,mapdims[2]-1),0);
                  mapmask[idx[2]*mapdims[1]*mapdims[0]+idx[1]*mapdims[0]+idx[0]]=1;
                }
	  if (itag)
	    {
	      for(m=0;m<nvert;m++)
		{
		  //iflag[inode[m]]=1;
		  nodeRes[inode[m]]=BIGVALUE;
		  iextmp[inode[m]]=iextmp1[inode[m]]=1;
		}
	    }
	}
    }



  /*
    sprintf(intstring,"%d",100000+myid);
    sprintf(fname,"nodeRes%s.dat",&(intstring[1]));
    fp=fopen(fname,"w");
    for(i=0;i<nnodes;i++)
    {
    if (nodeRes[i]==BIGVALUE) {
    fprintf(fp,"%e %e %e\n",x[3*i],x[3*i+1],x[3*i+2]);
    }
    }
    fclose(fp);
  */
  //
  // now tag all the cells which have 
  // mandatory receptors as nodes as not acceptable
  // donors
  //
  for(iex=0;iex<mexclude;iex++)
    {
      k=0;
      for(n=0;n<ntypes;n++)
	{
	  nvert=nv[n];
	  for(i=0;i<nc[n];i++)
	    {
	      for(m=0;m<nvert;m++)
		{
		  inode[m]=vconn[n][nvert*i+m]-BASE;
		  if (iextmp[inode[m]]==1) //(iflag[inode[m]]) 
		    {
		      cellRes[k]=BIGVALUE;
		      break;
		    }		    
		}
	      if (cellRes[k]==BIGVALUE) 
		{
		  for(m=0;m<nvert;m++) {
		    inode[m]=vconn[n][nvert*i+m]-BASE;
		    if (iextmp[inode[m]]!=1) iextmp1[inode[m]]=1;
		  }
		}
	      k++;
	    }
	}
      for(i=0;i<nnodes;i++) iextmp[i]=iextmp1[i];	
    }
  TIOGA_FREE(iflag);
  TIOGA_FREE(iextmp);
  TIOGA_FREE(iextmp1);
}

void MeshBlock::writeGridFile(int bid)
{
  char fname[80];
  char intstring[7];
  char hash,c;
  int i,n,j;
  int bodytag;
  FILE *fp;
  int ba;
  int nvert;

  sprintf(intstring,"%d",100000+bid);
  sprintf(fname,"part%s.dat",&(intstring[1]));
  fp=fopen(fname,"w");
  fprintf(fp,"TITLE =\"Tioga output\"\n");
  fprintf(fp,"VARIABLES=\"X\",\"Y\",\"Z\",\"IBLANK\"\n");
  fprintf(fp,"ZONE T=\"VOL_MIXED\",N=%d E=%d ET=BRICK, F=FEPOINT\n",nnodes,
	  ncells);
  for(i=0;i<nnodes;i++)
    {
      fprintf(fp,"%.14e %.14e %.14e %d\n",x[3*i],x[3*i+1],x[3*i+2],iblank[i]);
    }

  ba=1-BASE;
  for(n=0;n<ntypes;n++)
    {
      nvert=nv[n];
      for(i=0;i<nc[n];i++)
	{
	  if (nvert==4)
	    {
	      fprintf(fp,"%d %d %d %d %d %d %d %d\n",
		      vconn[n][nvert*i]+ba,
		      vconn[n][nvert*i+1]+ba,
		      vconn[n][nvert*i+2]+ba,
		      vconn[n][nvert*i+2]+ba,
		      vconn[n][nvert*i+3]+ba,
		      vconn[n][nvert*i+3]+ba,
		      vconn[n][nvert*i+3]+ba,
		      vconn[n][nvert*i+3]+ba);
	    }
	  else if (nvert==5) 
	    {
	      fprintf(fp,"%d %d %d %d %d %d %d %d\n",
		      vconn[n][nvert*i]+ba,
		      vconn[n][nvert*i+1]+ba,
		      vconn[n][nvert*i+2]+ba,
		      vconn[n][nvert*i+3]+ba,
		      vconn[n][nvert*i+4]+ba,
		      vconn[n][nvert*i+4]+ba,
		      vconn[n][nvert*i+4]+ba,
		      vconn[n][nvert*i+4]+ba);
	    }
	  else if (nvert==6) 
	    {
	      fprintf(fp,"%d %d %d %d %d %d %d %d\n",
		      vconn[n][nvert*i]+ba,
		      vconn[n][nvert*i+1]+ba,
		      vconn[n][nvert*i+2]+ba,
		      vconn[n][nvert*i+2]+ba,
		      vconn[n][nvert*i+3]+ba,
		      vconn[n][nvert*i+4]+ba,
		      vconn[n][nvert*i+5]+ba,
		      vconn[n][nvert*i+5]+ba);
	    }
	  else if (nvert==8)
	    {
	      fprintf(fp,"%d %d %d %d %d %d %d %d\n",
		      vconn[n][nvert*i]+ba,
		      vconn[n][nvert*i+1]+ba,
		      vconn[n][nvert*i+2]+ba,
		      vconn[n][nvert*i+3]+ba,
		      vconn[n][nvert*i+4]+ba,
		      vconn[n][nvert*i+5]+ba,
		      vconn[n][nvert*i+6]+ba,
		      vconn[n][nvert*i+7]+ba);
	    }
	}
    }
  fclose(fp);
  return;
}

void MeshBlock::writeCellFile(int bid)
{
  char fname[80];
  char qstr[2];
  char intstring[7];
  char hash,c;
  int i,n,j;
  int bodytag;
  FILE *fp;
  int ba;
  int nvert;

  sprintf(intstring,"%d",100000+bid);
  sprintf(fname,"cell%s.dat",&(intstring[1]));
  fp=fopen(fname,"w");
  fprintf(fp,"TITLE =\"Tioga output\"\n");
  fprintf(fp,"VARIABLES=\"X\",\"Y\",\"Z\",\"IBLANK\",\"IBLANK_CELL\" ");
  fprintf(fp,"\n");
  fprintf(fp,"ZONE T=\"VOL_MIXED\",N=%d E=%d ET=BRICK, F=FEBLOCK\n",nnodes,
	  ncells);
  fprintf(fp,"VARLOCATION =  (1=NODAL, 2=NODAL, 3=NODAL, 4=NODAL,5=CELLCENTERED)\n");
  for(i=0;i<nnodes;i++) fprintf(fp,"%lf\n",x[3*i]);
  for(i=0;i<nnodes;i++) fprintf(fp,"%lf\n",x[3*i+1]);
  for(i=0;i<nnodes;i++) fprintf(fp,"%lf\n",x[3*i+2]);
  for(i=0;i<nnodes;i++) fprintf(fp,"%d\n",iblank[i]);
  for(i=0;i<ncells;i++) fprintf(fp,"%d\n",iblank_cell[i]);
  ba=1-BASE;
  for(n=0;n<ntypes;n++)
    {
      nvert=nv[n];
      for(i=0;i<nc[n];i++)
	{
	  if (nvert==4)
	    {
	      fprintf(fp,"%d %d %d %d %d %d %d %d\n",
		      vconn[n][nvert*i]+ba,
		      vconn[n][nvert*i+1]+ba,
		      vconn[n][nvert*i+2]+ba,
		      vconn[n][nvert*i+2]+ba,
		      vconn[n][nvert*i+3]+ba,
		      vconn[n][nvert*i+3]+ba,
		      vconn[n][nvert*i+3]+ba,
		      vconn[n][nvert*i+3]+ba);
	    }
	  else if (nvert==5) 
	    {
	      fprintf(fp,"%d %d %d %d %d %d %d %d\n",
		      vconn[n][nvert*i]+ba,
		      vconn[n][nvert*i+1]+ba,
		      vconn[n][nvert*i+2]+ba,
		      vconn[n][nvert*i+3]+ba,
		      vconn[n][nvert*i+4]+ba,
		      vconn[n][nvert*i+4]+ba,
		      vconn[n][nvert*i+4]+ba,
		      vconn[n][nvert*i+4]+ba);
	    }
	  else if (nvert==6) 
	    {
	      fprintf(fp,"%d %d %d %d %d %d %d %d\n",
		      vconn[n][nvert*i]+ba,
		      vconn[n][nvert*i+1]+ba,
		      vconn[n][nvert*i+2]+ba,
		      vconn[n][nvert*i+2]+ba,
		      vconn[n][nvert*i+3]+ba,
		      vconn[n][nvert*i+4]+ba,
		      vconn[n][nvert*i+5]+ba,
		      vconn[n][nvert*i+5]+ba);
	    }
	  else if (nvert==8)
	    {
	      fprintf(fp,"%d %d %d %d %d %d %d %d\n",
		      vconn[n][nvert*i]+ba,
		      vconn[n][nvert*i+1]+ba,
		      vconn[n][nvert*i+2]+ba,
		      vconn[n][nvert*i+3]+ba,
		      vconn[n][nvert*i+4]+ba,
		      vconn[n][nvert*i+5]+ba,
		      vconn[n][nvert*i+6]+ba,
		      vconn[n][nvert*i+7]+ba);
	    }
	}
    }
  fclose(fp);
  return;
}

void MeshBlock::writeFlowFile(int bid,double *q,int nvar,int type)
{
  char fname[80];
  char qstr[2];
  char intstring[7];
  char hash,c;
  int i,n,j;
  int bodytag;
  FILE *fp;
  int ba;
  int nvert;
  int *ibl;
  //
  // if fringes were reduced use
  // iblank_reduced
  //
  if (iblank_reduced) 
    {
      ibl=iblank_reduced;
    }
  else
    {
      ibl=iblank;
    }
  //
  sprintf(intstring,"%d",100000+bid);
  sprintf(fname,"flow%s.dat",&(intstring[1]));
  fp=fopen(fname,"w");
  fprintf(fp,"TITLE =\"Tioga output\"\n");
  fprintf(fp,"VARIABLES=\"X\",\"Y\",\"Z\",\"IBLANK\",\"BTAG\" ");
  for(i=0;i<nvar;i++)
    {
      sprintf(qstr,"Q%d",i);
      fprintf(fp,"\"%s\",",qstr);
    }
  fprintf(fp,"\n");
  fprintf(fp,"ZONE T=\"VOL_MIXED\",N=%d E=%d ET=BRICK, F=FEPOINT\n",nnodes,
	  ncells);

  if (type==0)
    {
      for(i=0;i<nnodes;i++)
	{
	  fprintf(fp,"%lf %lf %lf %d %d ",x[3*i],x[3*i+1],x[3*i+2],ibl[i],meshtag);
	  for(j=0;j<nvar;j++)
	    fprintf(fp,"%lf ",q[i*nvar+j]);      
	  //for(j=0;j<nvar;j++)
	  //  fprintf(fp,"%lf ", x[3*i]+x[3*i+1]+x[3*i+2]);
          fprintf(fp,"\n");
	}
    }
  else
    {
      for(i=0;i<nnodes;i++)
        {
          fprintf(fp,"%lf %lf %lf %d %d ",x[3*i],x[3*i+1],x[3*i+2],ibl[i],meshtag);
          for(j=0;j<nvar;j++)
            fprintf(fp,"%lf ",q[j*nnodes+i]);
          fprintf(fp,"\n");
        }
    }
  ba=1-BASE;
  for(n=0;n<ntypes;n++)
    {
      nvert=nv[n];
      for(i=0;i<nc[n];i++)
	{
	  if (nvert==4)
	    {
	      fprintf(fp,"%d %d %d %d %d %d %d %d\n",
		      vconn[n][nvert*i]+ba,
		      vconn[n][nvert*i+1]+ba,
		      vconn[n][nvert*i+2]+ba,
		      vconn[n][nvert*i+2]+ba,
		      vconn[n][nvert*i+3]+ba,
		      vconn[n][nvert*i+3]+ba,
		      vconn[n][nvert*i+3]+ba,
		      vconn[n][nvert*i+3]+ba);
	    }
	  else if (nvert==5) 
	    {
	      fprintf(fp,"%d %d %d %d %d %d %d %d\n",
		      vconn[n][nvert*i]+ba,
		      vconn[n][nvert*i+1]+ba,
		      vconn[n][nvert*i+2]+ba,
		      vconn[n][nvert*i+3]+ba,
		      vconn[n][nvert*i+4]+ba,
		      vconn[n][nvert*i+4]+ba,
		      vconn[n][nvert*i+4]+ba,
		      vconn[n][nvert*i+4]+ba);
	    }
	  else if (nvert==6) 
	    {
	      fprintf(fp,"%d %d %d %d %d %d %d %d\n",
		      vconn[n][nvert*i]+ba,
		      vconn[n][nvert*i+1]+ba,
		      vconn[n][nvert*i+2]+ba,
		      vconn[n][nvert*i+2]+ba,
		      vconn[n][nvert*i+3]+ba,
		      vconn[n][nvert*i+4]+ba,
		      vconn[n][nvert*i+5]+ba,
		      vconn[n][nvert*i+5]+ba);
	    }
	  else if (nvert==8)
	    {
	      fprintf(fp,"%d %d %d %d %d %d %d %d\n",
		      vconn[n][nvert*i]+ba,
		      vconn[n][nvert*i+1]+ba,
		      vconn[n][nvert*i+2]+ba,
		      vconn[n][nvert*i+3]+ba,
		      vconn[n][nvert*i+4]+ba,
		      vconn[n][nvert*i+5]+ba,
		      vconn[n][nvert*i+6]+ba,
		      vconn[n][nvert*i+7]+ba);
	    }
	}
    }
  fprintf(fp,"%d\n",nwbc);
  for(i=0;i<nwbc;i++)
    fprintf(fp,"%d\n",wbcnode[i]);
  fprintf(fp,"%d\n",nobc);
  for(i=0;i<nobc;i++)
    fprintf(fp,"%d\n",obcnode[i]);
  fclose(fp);
  return;
}
  
void MeshBlock::getWallBounds(int *mtag,int *existWall, double wbox[6])
{
  int i,j,i3;
  int inode;

  *mtag=meshtag+(1-BASE); 
  if (nwbc <=0) {
    *existWall=0;
    for(i=0;i<6;i++) wbox[i]=0;
    return;
  }

  *existWall=1;
  wbox[0]=wbox[1]=wbox[2]=BIGVALUE;
  wbox[3]=wbox[4]=wbox[5]=-BIGVALUE;

  for(i=0;i<nwbc;i++)
    {
      inode=wbcnode[i]-BASE;
      i3=3*inode;
      for(j=0;j<3;j++)
	{
	  wbox[j]=TIOGA_MIN(wbox[j],x[i3+j]);
	  wbox[j+3]=TIOGA_MAX(wbox[j+3],x[i3+j]);
	}
    }
  
}
  
void MeshBlock::markWallBoundary(int *sam,int nx[3],double extents[6])
{
  int i,j,k,m,n;
  int nvert;
  int ii,jj,kk,mm;
  int i3,iv;
  int *iflag;
  int *inode;
  char intstring[7];
  char fname[80];
  double ds[3];
  double xv;
  int imin[3];
  int imax[3];
  FILE *fp;
  //
  iflag=(int *)malloc(sizeof(int)*ncells);
  inode=(int *) malloc(sizeof(int)*nnodes);
  ///
  //sprintf(intstring,"%d",100000+myid);
  //sprintf(fname,"wbc%s.dat",&(intstring[1]));
  //fp=fopen(fname,"w");
  for(i=0;i<ncells;i++) iflag[i]=0;
  for(i=0;i<nnodes;i++) inode[i]=0;
  //
  for(i=0;i<nwbc;i++)
   {
    ii=wbcnode[i]-BASE;
    //fprintf(fp,"%e %e %e\n",x[3*ii],x[3*ii+1],x[3*ii+2]);
    inode[ii]=1;
   }
  //fclose(fp);
  //
  // mark wall boundary cells
  //
  m=0;
  for(n=0;n<ntypes;n++)
    {
      nvert=nv[n];
      for(i=0;i<nc[n];i++)
	{
	  for(j=0;j<nvert;j++)
	    {
	      ii=vconn[n][nvert*i+j]-BASE;
	      if (inode[ii]==1)
		{
		  iflag[m]=1;
		  break;
		}
	    }
	  m++;
	}
    }
  //
  // find delta's in each directions
  //
  for(k=0;k<3;k++) ds[k]=(extents[k+3]-extents[k])/nx[k];
  //
  // mark sam cells with wall boundary cells now
  //
   m=0;
   for(n=0;n<ntypes;n++)
     {
       nvert=nv[n];
       for(i=0;i<nc[n];i++)
 	{
	  if (iflag[m]==1) 
	    {
	      //
	      // find the index bounds of each wall boundary cell
	      // bounding box
	      //
	      imin[0]=imin[1]=imin[2]=BIGINT;
	      imax[0]=imax[1]=imax[2]=-BIGINT;
	      for(j=0;j<nvert;j++)
		{
		  i3=3*(vconn[n][nvert*i+j]-BASE);
		  for(k=0;k<3;k++)
		    {
		      xv=x[i3+k];
		      iv=floor((xv-extents[k])/ds[k]);
		      imin[k]=TIOGA_MIN(imin[k],iv);
		      imax[k]=TIOGA_MAX(imax[k],iv);
		    }
		}
	     for(j=0;j<3;j++)
              {
	       imin[j]=TIOGA_MAX(imin[j],0);
               imax[j]=TIOGA_MIN(imax[j],nx[j]-1);
              }
	      //
	      // mark sam to 1
	      //
	      for(kk=imin[2];kk<imax[2]+1;kk++)
	        for(jj=imin[1];jj<imax[1]+1;jj++)
		  for (ii=imin[0];ii<imax[0]+1;ii++)
		   {
		    mm=kk*nx[1]*nx[0]+jj*nx[0]+ii;
		     sam[mm]=2;
		   }
	    }
	  m++;
	}
     }
   TIOGA_FREE(iflag);
   TIOGA_FREE(inode);
}

void MeshBlock::getReducedOBB(OBB *obc,double *realData) 
{
  int i,j,k,m,n,i3;
  int nvert;
  bool iflag;
  double bbox[6],xd[3];
  /*
  for(j=0;j<3;j++)
    {
      realData[j]=obb->xc[j];
      realData[j+3]=obb->dxc[j];
    }
  return;
  */
  for(j=0;j<3;j++)
    {
      realData[j]=BIGVALUE;
      realData[j+3]=-BIGVALUE;
    }
  for(n=0;n<ntypes;n++)
    {
      nvert=nv[n];
      for(i=0;i<nc[n];i++)
	{
	  bbox[0]=bbox[1]=bbox[2]=BIGVALUE;
	  bbox[3]=bbox[4]=bbox[5]=-BIGVALUE;

	  for(m=0;m<nvert;m++)
	    {
	      i3=3*(vconn[n][nvert*i+m]-BASE);
	      for(j=0;j<3;j++) xd[j]=0;
	      for(j=0;j<3;j++)
		for(k=0;k<3;k++)
		  xd[j]+=(x[i3+k]-obc->xc[k])*obc->vec[j][k];
	      for(j=0;j<3;j++) bbox[j]=TIOGA_MIN(bbox[j],xd[j]);
	      for(j=0;j<3;j++) bbox[j+3]=TIOGA_MAX(bbox[j+3],xd[j]);
	    }
	  iflag=0;
	  for(j=0;j<3;j++) iflag=(iflag || (bbox[j] > obc->dxc[j]));
	  if (iflag) continue;
	  iflag=0;
	  for(j=0;j<3;j++) iflag=(iflag || (bbox[j+3] < -obc->dxc[j]));
	  if (iflag) continue;
	  for (m=0;m<nvert;m++)
	    {
	      i3=3*(vconn[n][nvert*i+m]-BASE);
	      for(j=0;j<3;j++) xd[j]=0;
	      for(j=0;j<3;j++)
		for(k=0;k<3;k++)
		  xd[j]+=(x[i3+k]-obb->xc[k])*obb->vec[j][k];
	      for(j=0;j<3;j++) realData[j]=TIOGA_MIN(realData[j],xd[j]);
	      for(j=0;j<3;j++) realData[j+3]=TIOGA_MAX(realData[j+3],xd[j]);
	    }
	}
    }
  for(j=0;j<6;j++) bbox[j]=realData[j];
  for(j=0;j<3;j++)
    {
      realData[j]=obb->xc[j];
      for(k=0;k<3;k++)
       realData[j]+=((bbox[k]+bbox[k+3])*0.5)*obb->vec[k][j];
      realData[j+3]=(bbox[j+3]-bbox[j])*0.51;
    }
  return;
}


void MeshBlock::getReducedOBB2(OBB *obc,double *realData) 
{
  int i,j,k,l,m,n,i3,jmin,kmin,lmin,jmax,kmax,lmax,indx;
  double bbox[6],xd[3];
  double xmin[3],xmax[3],xv[8][3];
  double delta;
  int imin[3],imax[3];

  getobbcoords(obc->xc,obc->dxc,obc->vec,xv);
  for(j=0;j<3;j++) {xmin[j]=BIGVALUE;xmax[j]=-BIGVALUE;};
  for(n=0;n<8;n++)
    {
      transform2OBB(xv[n],obb->xc,obb->vec,xd);
      for(j=0;j<3;j++)
 	{
          xmin[j]=TIOGA_MIN(xmin[j],xd[j]+obb->dxc[j]);
          xmax[j]=TIOGA_MAX(xmax[j],xd[j]+obb->dxc[j]);
        }
    }
  for(j=0;j<3;j++) 
    {
      delta=0.01*(xmax[j]-xmin[j]);
      xmin[j]-=delta;
      xmax[j]+=delta;
      imin[j]=TIOGA_MAX(xmin[j]/mapdx[j],0);
      imax[j]=TIOGA_MIN(xmax[j]/mapdx[j],mapdims[j]-1);
    }
  lmin=mapdims[2]-1;
  kmin=mapdims[1]-1;
  jmin=mapdims[0]-1;
  lmax=kmax=jmax=0;
  for(l=imin[2];l<=imax[2];l++)
    for(k=imin[1];k<=imax[1];k++)
      for(j=imin[0];j<=imax[0];j++)
	{
	  indx=l*mapdims[1]*mapdims[0]+k*mapdims[0]+j;
	  if (mapmask[indx]) {
	    lmin=TIOGA_MIN(lmin,l);
	    kmin=TIOGA_MIN(kmin,k);
	    jmin=TIOGA_MIN(jmin,j);
	    lmax=TIOGA_MAX(lmax,l);
	    kmax=TIOGA_MAX(kmax,k);
	    jmax=TIOGA_MAX(jmax,j);
	  }
	}
  bbox[0]=-obb->dxc[0]+jmin*mapdx[0];
  bbox[1]=-obb->dxc[1]+kmin*mapdx[1];
  bbox[2]=-obb->dxc[2]+lmin*mapdx[2];
  bbox[3]=-obb->dxc[0]+(jmax+1)*mapdx[0];
  bbox[4]=-obb->dxc[1]+(kmax+1)*mapdx[1];
  bbox[5]=-obb->dxc[2]+(lmax+1)*mapdx[2];
  for(j=0;j<3;j++)
    {
      realData[j]=obb->xc[j];
      for(k=0;k<3;k++)
	realData[j]+=((bbox[k]+bbox[k+3])*0.5)*obb->vec[k][j];
      realData[j+3]=(bbox[j+3]-bbox[j])*0.5;
    }
  return;
}



void MeshBlock::getQueryPoints(OBB *obc,
                               int *nints,int **intData,
                               int *nreals, double **realData)
{
  int i,j,k;
  int i3;
  double xd[3];
  int *inode;
  int iptr;
  int m;

  inode=(int *)malloc(sizeof(int)*nnodes);
  *nints=*nreals=0;
  for(i=0;i<nnodes;i++)
    {
      i3=3*i;
      for(j=0;j<3;j++) xd[j]=0;
      for(j=0;j<3;j++)
        for(k=0;k<3;k++)
          xd[j]+=(x[i3+k]-obc->xc[k])*obc->vec[j][k];

      if (fabs(xd[0]) <= obc->dxc[0] &&
          fabs(xd[1]) <= obc->dxc[1] &&
          fabs(xd[2]) <= obc->dxc[2])
        {
          inode[*nints]=i;
          (*nints)++;
          (*nreals)+=4;

        }
    }
  if (myid==0 && meshtag==1) {TRACEI(*nints);} 
  (*intData)=(int *)malloc(sizeof(int)*(*nints));
  (*realData)=(double *)malloc(sizeof(double)*(*nreals));
  //
  m=0;
  for(i=0;i<*nints;i++)
  {
    i3=3*inode[i];
    (*intData)[i]=inode[i];
    (*realData)[m++]=x[i3];
    (*realData)[m++]=x[i3+1];
    (*realData)[m++]=x[i3+2];
    (*realData)[m++]=nodeRes[inode[i]];
  }
  //
  TIOGA_FREE(inode);
}
	      
void MeshBlock::getQueryPoints2(OBB *obc,
			       int *nints,int **intData,
			       int *nreals, double **realData)
{
  int i,j,k,l,il,ik,ij,n,m,i3,iflag;
  int indx,iptr;
  int *inode;
  double delta;
  double xv[8][3],mdx[3],xd[3],xc[3];
  double xmax[3],xmin[3];
  int imin[3],imax[3];
  //
  inode=(int *)malloc(sizeof(int)*nnodes);
  *nints=*nreals=0;
  getobbcoords(obc->xc,obc->dxc,obc->vec,xv);
  for(j=0;j<3;j++) {xmin[j]=BIGVALUE;xmax[j]=-BIGVALUE;};
  //writebbox(obc,1);
  //writebbox(obb,2);
  //writebboxdiv(obb,1);
  //
  for(n=0;n<8;n++)
    {
      transform2OBB(xv[n],obb->xc,obb->vec,xd);
      for(j=0;j<3;j++)
 	{
          xmin[j]=TIOGA_MIN(xmin[j],xd[j]+obb->dxc[j]);
          xmax[j]=TIOGA_MAX(xmax[j],xd[j]+obb->dxc[j]);
        }
    }
  
  for(j=0;j<3;j++) 
    {
      delta=0.01*(xmax[j]-xmin[j]);
      xmin[j]-=delta;
      xmax[j]+=delta;
      imin[j]=TIOGA_MAX(xmin[j]/mapdx[j],0);
      imax[j]=TIOGA_MIN(xmax[j]/mapdx[j],mapdims[j]-1);
      mdx[j]=0.5*mapdx[j];
    }
  //
  // find min/max extends of a single sub-block
  // in OBC axes
  //
  getobbcoords(obc->xc,mdx,obb->vec,xv);
  for(j=0;j<3;j++) {xmin[j]=BIGVALUE;xmax[j]=-BIGVALUE;}
  for(m=0;m<8;m++)
    {
      transform2OBB(xv[m],obc->xc,obc->vec,xd);
      for(j=0;j<3;j++)
	{
	  xmin[j]=TIOGA_MIN(xmin[j],xd[j]);
	  xmax[j]=TIOGA_MAX(xmax[j],xd[j]);
	}
    }
  //printf("xmin :%f %f %f\n",xmin[0],xmin[1],xmin[2]);
  //printf("xmax :%f %f %f\n",xmax[0],xmax[1],xmax[2]);
  //
  // now find the actual number of points
  // that are within OBC using only the 
  // sub-blocks with potential bbox overlap
  //
  //FILE *fp,*fp2,*fp3,*fp4;
  //fp=fopen("v.dat","w");
  //fp2=fopen("v2.dat","w");
  //fp3=fopen("v3.dat","w");
  //fp4=fopen("v4.dat","w");
  for(l=imin[2];l<=imax[2];l++)
    for(k=imin[1];k<=imax[1];k++)
      for(j=imin[0];j<=imax[0];j++)
	{
	  //
	  // centroid of each sub-block 
	  // in OBC axes
	  //
	  xd[0]=-obb->dxc[0]+j*mapdx[0]+mapdx[0]*0.5;
	  xd[1]=-obb->dxc[1]+k*mapdx[1]+mapdx[1]*0.5;
	  xd[2]=-obb->dxc[2]+l*mapdx[2]+mapdx[2]*0.5;
	  for(n=0;n<3;n++)
	    {
	      xc[n]=obb->xc[n];
	      for(ij=0;ij<3;ij++)
		xc[n]+=(xd[ij]*obb->vec[ij][n]);
	    }
          //if (j==0 && k==0 & l==0) {
          //printf("%f %f %f\n",obc->vec[0][0],obc->vec[1][0],obc->vec[2][0]);
          //printf("%f %f %f\n",obc->vec[0][1],obc->vec[1][1],obc->vec[2][1]);
          //printf("%f %f %f\n",obc->vec[0][2],obc->vec[1][2],obc->vec[2][2]);
          //printf("%f %f %f\n",obc->xc[0],obc->xc[1],obc->xc[2]);
          //}
          //fprintf(fp,"%f %f %f\n",xc[0],xc[1],xc[2]);
	  transform2OBB(xc,obc->xc,obc->vec,xd);
          //fprintf(fp2,"%f %f %f\n",xd[0],xd[1],xd[2]);
	  //if (fabs(xd[0]) <= obc->dxc[0] &&
	  //    fabs(xd[1]) <= obc->dxc[1] &&
	  //   fabs(xd[2]) <= obc->dxc[2])
//		{
//                  fprintf(fp3,"%f %f %f\n",xc[0],xc[1],xc[2]);
//		}
          //
	  // check if this sub-block overlaps OBC
	  //
	  iflag=0;
	  for(ij=0;ij<3 && !iflag;ij++) iflag=(iflag || (xmin[ij]+xd[ij] > obc->dxc[ij]));
	  if (iflag) continue;
	  iflag=0;
	  for(ij=0;ij<3 && !iflag;ij++) iflag=(iflag || (xmax[ij]+xd[ij] < -obc->dxc[ij]));
	  if (iflag) continue;
          //fprintf(fp4,"%f %f %f\n",xc[0],xc[1],xc[2]);
	  //
	  // if there overlap
	  // go through points within the sub-block
	  // to figure out what needs to be send
	  //
	  indx=l*mapdims[1]*mapdims[0]+k*mapdims[0]+j;
	  for(m=icft[indx];m<icft[indx+1];m++)
	    {
	      i3=3*invmap[m];
	      for(ik=0;ik<3;ik++) xc[ik]=x[i3+ik];
	      transform2OBB(xc,obc->xc,obc->vec,xd);
	      if (fabs(xd[0]) <= obc->dxc[0] &&
		  fabs(xd[1]) <= obc->dxc[1] &&
		  fabs(xd[2]) <= obc->dxc[2])
		{
		  inode[*nints]=invmap[m];
		  (*nints)++;
		  (*nreals)+=4;
		}
	    }
	}
//  TRACEI(*nints);
//  fclose(fp);
//  fclose(fp2);
//  fclose(fp3);
//  fclose(fp4);
//  int ierr;
//  MPI_Abort(MPI_COMM_WORLD,ierr);
  //
  (*intData)=(int *)malloc(sizeof(int)*(*nints));
  (*realData)=(double *)malloc(sizeof(double)*(*nreals));
  //
  m=0;
  for(i=0;i<*nints;i++)
    {
      i3=3*inode[i];
      (*intData)[i]=inode[i];
      (*realData)[m++]=x[i3];
      (*realData)[m++]=x[i3+1];
      (*realData)[m++]=x[i3+2];
      (*realData)[m++]=nodeRes[inode[i]];
    }
  //
  TIOGA_FREE(inode);
}  
  
void MeshBlock::writeOBB(int bid)
{
  FILE *fp;
  char intstring[7];
  char fname[80];
  int l,k,j,m,il,ik,ij;
  REAL xx[3];

  sprintf(intstring,"%d",100000+bid);
  sprintf(fname,"box%s.dat",&(intstring[1]));
  fp=fopen(fname,"w");
  fprintf(fp,"TITLE =\"Box file\"\n");
  fprintf(fp,"VARIABLES=\"X\",\"Y\",\"Z\"\n");
  fprintf(fp,"ZONE T=\"VOL_MIXED\",N=%d E=%d ET=BRICK, F=FEPOINT\n",8,
	  1);

  for(l=0;l<2;l++)
    {
      il=2*(l%2)-1;
      for(k=0;k<2;k++)
	{
	  ik=2*(k%2)-1;
	  for(j=0;j<2;j++)
	    {
	      ij=2*(j%2)-1;
	      xx[0]=xx[1]=xx[2]=0;
	      for(m=0;m<3;m++)
		xx[m]=obb->xc[m]+ij*obb->vec[0][m]*obb->dxc[0]
		  +ik*obb->vec[1][m]*obb->dxc[1]
		  +il*obb->vec[2][m]*obb->dxc[2];	      
	      fprintf(fp,"%f %f %f\n",xx[0],xx[1],xx[2]);
	    }
	}
    }
  fprintf(fp,"1 2 4 3 5 6 8 7\n");
  fprintf(fp,"%e %e %e\n",obb->xc[0],obb->xc[1],obb->xc[2]);
  for(k=0;k<3;k++)
   fprintf(fp,"%e %e %e\n",obb->vec[0][k],obb->vec[1][k],obb->vec[2][k]);
  fprintf(fp,"%e %e %e\n",obb->dxc[0],obb->dxc[1],obb->dxc[2]);
  fclose(fp);
}
//
// destructor that deallocates all the
// the dynamic objects inside
//
MeshBlock::~MeshBlock()
{
  int i;
  //
  // TIOGA_FREE all data that is owned by this MeshBlock
  // i.e not the pointers of the external code.
  //
  if (cellRes) TIOGA_FREE(cellRes);
  if (nodeRes) TIOGA_FREE(nodeRes);
  if (elementBbox) TIOGA_FREE(elementBbox);
  if (elementList) TIOGA_FREE(elementList);
  if (adt) delete[] adt;
  if (donorList) {
    for(i=0;i<nnodes;i++) deallocateLinkList(donorList[i]);
    TIOGA_FREE(donorList);
  }
  if (interpList) {
    for(i=0;i<interpListSize;i++)
      {
	if (interpList[i].inode) TIOGA_FREE(interpList[i].inode);
	if (interpList[i].weights) TIOGA_FREE(interpList[i].weights);
      }
    TIOGA_FREE(interpList);
  }
  if (interpList2) {
    for(i=0;i<interp2ListSize;i++)
      {
	if (interpList2[i].inode) TIOGA_FREE(interpList2[i].inode);
	if (interpList2[i].weights) TIOGA_FREE(interpList2[i].weights);
      }
    TIOGA_FREE(interpList2);
  }
  if (interpListCart) {
    for(i=0;i<interpListCartSize;i++)
      {
        if (interpListCart[i].inode) TIOGA_FREE(interpListCart[i].inode);
 	if (interpListCart[i].weights) TIOGA_FREE(interpListCart[i].weights);
      }
    TIOGA_FREE(interpListCart);
  }
  // For nalu-wind API the iblank_cell array is managed on the nalu side
  // if (!ihigh) {
  //  if (iblank_cell) TIOGA_FREE(iblank_cell);
  // }
  if (obb) TIOGA_FREE(obb);
  if (isearch) TIOGA_FREE(isearch);
  if (xsearch) TIOGA_FREE(xsearch);
  if (res_search) TIOGA_FREE(res_search);
  if (xtag) TIOGA_FREE(xtag);
  if (rst) TIOGA_FREE(rst);
  if (interp2donor) TIOGA_FREE(interp2donor);
  if (cancelList) deallocateLinkList2(cancelList);
<<<<<<< HEAD
  if (ctag) free(ctag);
  if (pointsPerCell) free(pointsPerCell);
  if (rxyz) free(rxyz);
  if (picked) free(picked);
  if (rxyzCart) free(rxyzCart);
  if (donorIdCart) free(donorIdCart);
  if (pickedCart) free(pickedCart);
  if (ctag_cart) free(ctag_cart);

  if (tagsearch) free(tagsearch);
  if (donorId) free(donorId);
=======
  if (ctag) TIOGA_FREE(ctag);
  if (pointsPerCell) TIOGA_FREE(pointsPerCell);
  if (rxyz) TIOGA_FREE(rxyz);
  if (picked) TIOGA_FREE(picked);
  if (rxyzCart) TIOGA_FREE(rxyzCart);
  if (donorIdCart) TIOGA_FREE(donorIdCart);
  if (pickedCart) TIOGA_FREE(pickedCart);
  if (ctag_cart) TIOGA_FREE(ctag_cart);

  if (tagsearch) TIOGA_FREE(tagsearch);
  if (donorId) TIOGA_FREE(donorId);
  if (receptorIdCart) TIOGA_FREE(receptorIdCart);
>>>>>>> 90c62051
  // need to add code here for other objects as and
  // when they become part of MeshBlock object  
};
//
// set user specified node and cell resolutions
//
void MeshBlock::setResolutions(double *nres,double *cres)
{
  userSpecifiedNodeRes=nres;
  userSpecifiedCellRes=cres;
}
//
// detect if a given meshblock is a uniform hex
// and create a data structure that will enable faster
// searching
//
void MeshBlock::check_for_uniform_hex(void)
{
  double xv[8][3];
  int hex_present=0;
  if (ntypes > 1) return;
  for(int n=0;n<ntypes;n++)
    {
      int nvert=nv[n];
      if (nvert==8) {
	hex_present=1;
	for(int i=0;i<nc[n];i++)
	  {
	    int vold=-1;
	    for(int m=0;m<nvert;m++)
	      {
		if (vconn[n][nvert*i+m]==vold) return; // degenerated hex are not uniform
		vold=vconn[n][nvert*i+m];
		int i3=3*(vconn[n][nvert*i+m]-BASE);
		for(int k=0;k<3;k++)
		  xv[m][k]=x[i3+k];
	      }
	    //
	    // check angles to see if sides are 
	    // rectangles
	    //
	    // z=0 side
	    //
	    if (fabs(tdot_product(xv[1],xv[3],xv[0])) > TOL) return;
	    if (fabs(tdot_product(xv[1],xv[3],xv[2])) > TOL) return;
	    //
	    // x=0 side
	    //
	    if (fabs(tdot_product(xv[3],xv[4],xv[0])) > TOL) return;
	    if (fabs(tdot_product(xv[3],xv[4],xv[7])) > TOL) return;
	    //
	    // y=0 side
	    //
	    if (fabs(tdot_product(xv[4],xv[1],xv[0])) > TOL) return;
	    if (fabs(tdot_product(xv[4],xv[1],xv[5])) > TOL) return;
	    //
	    // need to check just one more angle on 
	    // on the corner against 0 (6)
	    //
	    if (fabs(tdot_product(xv[5],xv[7],xv[6])) > TOL) return;
	    //
	    // so this is a hex
	    // check if it has the same size as the previous hex
	    // if not return
	    //
	    if (i==0){
	      dx[0]=tdot_product(xv[1],xv[1],xv[0]);
	      dx[1]=tdot_product(xv[3],xv[3],xv[0]);
	      dx[2]=tdot_product(xv[4],xv[4],xv[0]);
	    }
	    else {
	      if (fabs(dx[0]-tdot_product(xv[1],xv[1],xv[0])) > TOL) return;
	      if (fabs(dx[1]-tdot_product(xv[3],xv[3],xv[0])) > TOL) return;
	      if (fabs(dx[2]-tdot_product(xv[4],xv[4],xv[0])) > TOL) return;
	    }
	  }
      }
    }
  if (hex_present) {
    for(int j=0;j<3;j++) dx[j]=sqrt(dx[j]);
    uniform_hex=1;
    if (obh) TIOGA_FREE(obh);
    obh=(OBB *) malloc(sizeof(OBB));
    for(int k=0;k<3;k++)
      obh->vec[0][k]=(xv[1][k]-xv[0][k])/dx[0];
    for(int k=0;k<3;k++)
      obh->vec[1][k]=(xv[3][k]-xv[0][k])/dx[1];
    for(int k=0;k<3;k++)
      obh->vec[2][k]=(xv[4][k]-xv[0][k])/dx[2];

    for(int j=0;j<3;j++)
     for(int k=0;k<3;k++)
       obh->vec[j][k]=0;      
    obh->vec[0][0]=obh->vec[1][1]=obh->vec[2][2]=1;
    //
    double xd[3];
    double xmax[3];
    double xmin[3];
    xmax[0]=xmax[1]=xmax[2]=-BIGVALUE;
    xmin[0]=xmin[1]=xmin[2]=BIGVALUE;	
    //
    for(int i=0;i<nnodes;i++)
    {
      int i3=3*i;
      for(int j=0;j<3;j++) xd[j]=0;
      //
      for(int j=0;j<3;j++)
	for(int k=0;k<3;k++)
	  xd[j]+=x[i3+k]*obh->vec[j][k];
      //
      for(int j=0;j<3;j++)
	{
	  xmax[j]=TIOGA_MAX(xmax[j],xd[j]);
	  xmin[j]=TIOGA_MIN(xmin[j],xd[j]);
	}
    }
        //
    // find the extents of the box
    // and coordinates of the center w.r.t. xc
    // increase extents by 1% for tolerance
    //
    for(int j=0;j<3;j++)
      {
	xmax[j]+=TOL;
	xmin[j]-=TOL;
	obh->dxc[j]=(xmax[j]-xmin[j])*0.5;	
	xd[j]=(xmax[j]+xmin[j])*0.5;
      }
    //
    // find the center of the box in 
    // actual cartesian coordinates
    //
    for(int j=0;j<3;j++)
      {
	obh->xc[j]=0.0;
	for(int k=0;k<3;k++)
	  obh->xc[j]+=(xd[k]*obh->vec[k][j]);
      }    
   }
  return;
}
		
void MeshBlock::create_hex_cell_map(void)
{
  for(int j=0;j<3;j++)
    {
      xlow[j]=obh->xc[j]-obh->dxc[j];
      idims[j]=round(2*obh->dxc[j]/dx[j]);
      dx[j]=(2*obh->dxc[j])/idims[j];
    }
  //
  if (uindx) TIOGA_FREE(uindx);
  uindx=(int *)malloc(sizeof(int)*idims[0]*idims[1]*idims[2]);
  for(int i=0;i<idims[0]*idims[1]*idims[2];uindx[i++]=-1);
  //
  for(int i=0;i<nc[0];i++)
    {
      double xc[3];
      double xd[3];
      int idx[3];
      for(int j=0;j<3;j++)
	{
	  int lnode=vconn[0][8*i]-BASE;
	  int tnode=vconn[0][8*i+6]-BASE;
	  xc[j]=0.5*(x[3*lnode+j]+x[3*tnode+j]);
	}
      for(int j=0;j<3;j++)
	{
	  xd[j]=0;
	  for(int k=0;k<3;k++)
	    xd[j]+=(xc[k]-xlow[k])*obh->vec[j][k];
         idx[j]=xd[j]/dx[j];
	}
       uindx[idx[2]*idims[1]*idims[0]+idx[1]*idims[0]+idx[0]]=i;
    }
}<|MERGE_RESOLUTION|>--- conflicted
+++ resolved
@@ -1190,19 +1190,6 @@
   if (rst) TIOGA_FREE(rst);
   if (interp2donor) TIOGA_FREE(interp2donor);
   if (cancelList) deallocateLinkList2(cancelList);
-<<<<<<< HEAD
-  if (ctag) free(ctag);
-  if (pointsPerCell) free(pointsPerCell);
-  if (rxyz) free(rxyz);
-  if (picked) free(picked);
-  if (rxyzCart) free(rxyzCart);
-  if (donorIdCart) free(donorIdCart);
-  if (pickedCart) free(pickedCart);
-  if (ctag_cart) free(ctag_cart);
-
-  if (tagsearch) free(tagsearch);
-  if (donorId) free(donorId);
-=======
   if (ctag) TIOGA_FREE(ctag);
   if (pointsPerCell) TIOGA_FREE(pointsPerCell);
   if (rxyz) TIOGA_FREE(rxyz);
@@ -1215,7 +1202,6 @@
   if (tagsearch) TIOGA_FREE(tagsearch);
   if (donorId) TIOGA_FREE(donorId);
   if (receptorIdCart) TIOGA_FREE(receptorIdCart);
->>>>>>> 90c62051
   // need to add code here for other objects as and
   // when they become part of MeshBlock object  
 };
