--- conflicted
+++ resolved
@@ -65,15 +65,6 @@
       nintold=(*nints);
       nrealold=(*nreals);
       if (nintold > 0) {
-<<<<<<< HEAD
-      tmpint=(int *)malloc(sizeof(int)*3*(*nints));
-      tmpreal=(double *)malloc(sizeof(double)*(*nreals));
-      for(i=0;i<(*nints)*3;i++) tmpint[i]=(*intData)[i];
-      for(i=0;i<(*nreals);i++) tmpreal[i]=(*realData)[i];
-
-      free(*intData);
-      free(*realData);
-=======
        tmpint=(int *)malloc(sizeof(int)*3*(*nints));
        tmpreal=(double *)malloc(sizeof(double)*(*nreals));
        for(i=0;i<(*nints)*3;i++) tmpint[i]=(*intData)[i];
@@ -82,7 +73,6 @@
        TIOGA_FREE((*intData));
        TIOGA_FREE((*realData)); // didnt free this before ??
        //  
->>>>>>> 90c62051
       }
       (*nints)+=interpCount;
       (*nreals)+=(interpCount*nvar);
@@ -476,15 +466,9 @@
         }
   */
 
-<<<<<<< HEAD
-  if (iflag) free(iflag);
-  if (xtmp) free(xtmp);
-  if (index) free(index);
-=======
   if (iflag) TIOGA_FREE(iflag);
   if (xtmp)  TIOGA_FREE(xtmp);
   if (index) TIOGA_FREE(index);
->>>>>>> 90c62051
   // fclose(fp);
 }
 			      
