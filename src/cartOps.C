//
// This file is part of the Tioga software library
//
// Tioga  is a tool for overset grid assembly on parallel distributed systems
// Copyright (C) 2015 Jay Sitaraman
//
// This library is free software; you can redistribute it and/or
// modify it under the terms of the GNU Lesser General Public
// License as published by the Free Software Foundation; either
// version 2.1 of the License, or (at your option) any later version.
//
// This library is distributed in the hope that it will be useful,
// but WITHOUT ANY WARRANTY; without even the implied warranty of
// MERCHANTABILITY or FITNESS FOR A PARTICULAR PURPOSE.  See the GNU
// Lesser General Public License for more details.
//
// You should have received a copy of the GNU Lesser General Public
// License along with this library; if not, write to the Free Software
// Foundation, Inc., 51 Franklin Street, Fifth Floor, Boston, MA  02110-1301  USA
#include "MeshBlock.h"
#include <assert.h>
#define ROW 0
#define COLUMN 1

extern "C" 
{
  void computeNodalWeights(double xv[8][3],double *xp,double frac[8],int nvert);
//  void writeqnode_(int *myid,double *qnodein,int *qnodesize);
}

void MeshBlock::setCartIblanks(void)
{
  int i,j,m,icount;
  if (ihigh) 
    {
      m=0;
      //
      for(i=0;i<nreceptorCellsCart;i++)
	{
	  icount=0;
	  for(j=0;j<pointsPerCell[i];j++)
	    if (donorIdCart[m++] !=-1) icount++;
	  if (icount==pointsPerCell[i]) iblank_cell[ctag_cart[i]]=-1;
	}
      //
    }
  else
    {
      m=0;
      for(i=0;i<nnodes;i++) 
	{
	  if (pickedCart[i]==1) 
	    {
	      if (donorIdCart[m++] !=-1) iblank[i]=-1;
	    }
	}
    }
}
  
void MeshBlock::getUnresolvedMandatoryReceptors(void)
{
  int i,j,k,m,n,nvert,i3,fcount;
  int inode[8];
  int *iflag;
  iflag=(int *) malloc(sizeof(int) *ncells);
  if (pickedCart !=NULL) free(pickedCart);
  pickedCart=(int *) malloc(sizeof(int)*nnodes);

  for(i=0;i<ncells;i++) iflag[i]=0;
  for(i=0;i<nnodes;i++) pickedCart[i]=0;

  k=0;
  for(n=0;n<ntypes;n++)
    {
      nvert=nv[n];
      for(i=0;i<nc[n];i++)
	{
	  fcount=0;
	  for(m=0;m<nvert;m++)
	    {
	      inode[m]=vconn[n][nvert*i+m]-BASE;
	      if (nodeRes[inode[m]]==BIGVALUE) fcount++;
	    }
	  if (fcount==nvert && iblank_cell[k]==1) 
	    {
	      iflag[k]=1;
	      for(m=0;m<nvert;m++)
		pickedCart[inode[m]]=1;
	    }
	  k++;
	}
    }
  //
  if (ctag_cart!=NULL) free(ctag_cart);
  ctag_cart=(int *)malloc(sizeof(int)*ncells);
  nreceptorCellsCart=0;
  for(i=0;i<ncells;i++)
    if (iflag[i]==-1) ctag_cart[nreceptorCellsCart++]=i+1;
  //
  if (ihigh) 
    {
      if (pointsPerCell!=NULL) free(pointsPerCell);
      pointsPerCell=(int *)malloc(sizeof(int)*nreceptorCellsCart);
      //
      maxPointsPerCell=0;
      ntotalPointsCart=0;
      //
      for(i=0;i<nreceptorCellsCart;i++)
	{
	  get_nodes_per_cell(&(ctag_cart[i]),&(pointsPerCell[i]));
	  ntotalPointsCart+=pointsPerCell[i];
	  maxPointsPerCell=max(maxPointsPerCell,pointsPerCell[i]);
      }
      //
      if (rxyzCart !=NULL) free(rxyzCart);
      if (donorIdCart !=NULL) free(donorIdCart);
      //printf("getInternalNodes : %d %d\n",myid,ntotalPoints);
      rxyzCart=(double *)malloc(sizeof(double)*ntotalPointsCart*3);
      donorIdCart=(int *)malloc(sizeof(int)*ntotalPointsCart);
      //
      m=0;
      for(i=0;i<nreceptorCellsCart;i++)
	{
	  get_receptor_nodes(&(ctag_cart[i]),&(pointsPerCell[i]),&(rxyzCart[m]));
	  m+=(3*pointsPerCell[i]);
	}
    }
  else
    {
      ntotalPointsCart=0;      
      for(i=0;i<nnodes;i++) 
	{
	  if (pickedCart[i]==1) 
	    {
	      ntotalPointsCart++;
	    }
	}
      if (rxyzCart !=NULL) free(rxyzCart);
      if (donorIdCart !=NULL) free(donorIdCart);
      rxyzCart=(double *)malloc(sizeof(double)*ntotalPointsCart*3);
      donorIdCart=(int *)malloc(sizeof(int)*ntotalPointsCart);
      m=0;
      for(i=0;i<nnodes;i++)
	if (pickedCart[i]) 
	  {
	    i3=3*i;
	    for(j=0;j<3;j++)
	      rxyzCart[m++]=x[i3+j];
	  }
    }
 free(iflag);
}

void MeshBlock::writeOBB2(OBB * obc, int bid)
{
  FILE *fp;
  char intstring[7];
  char fname[80];
  int l,k,j,m,il,ik,ij;
  REAL xx[3];

  sprintf(intstring,"%d",100000+bid);
  sprintf(fname,"cbox%s.dat",&(intstring[1]));
  fp=fopen(fname,"w");
  fprintf(fp,"TITLE =\"Box file\"\n");
  fprintf(fp,"VARIABLES=\"X\",\"Y\",\"Z\"\n");
  fprintf(fp,"ZONE T=\"VOL_MIXED\",N=%d E=%d ET=BRICK, F=FEPOINT\n",8,
	  1);

  for(l=0;l<2;l++)
    {
      il=2*(l%2)-1;
      for(k=0;k<2;k++)
	{
	  ik=2*(k%2)-1;
	  for(j=0;j<2;j++)
	    {
	      ij=2*(j%2)-1;
	      xx[0]=xx[1]=xx[2]=0;
	      for(m=0;m<3;m++)
		xx[m]=obc->xc[m]+ij*obc->vec[0][m]*obc->dxc[0]
		  +ik*obc->vec[1][m]*obc->dxc[1]
		  +il*obc->vec[2][m]*obc->dxc[2];	      
	      fprintf(fp,"%f %f %f\n",xx[0],xx[1],xx[2]);
	    }
	}
    }
  fprintf(fp,"1 2 4 3 5 6 8 7\n");
  fprintf(fp,"%e %e %e\n",obc->xc[0],obc->xc[1],obc->xc[2]);
  for(k=0;k<3;k++)
   fprintf(fp,"%e %e %e\n",obc->vec[0][k],obc->vec[1][k],obc->vec[2][k]);
  fprintf(fp,"%e %e %e\n",obc->dxc[0],obc->dxc[1],obc->dxc[2]);
  fclose(fp);
}


void MeshBlock::findInterpListCart(void)
{
  int irecord,i3,i,j,n,m;
  double xp[3];
  double xv[8][3];
  double frac[8];
  int inode[8];
  int nvert;
  int isum,interpCount;
  int procid,pointid,localid;

<<<<<<< HEAD
  if (interpListCart) 
    {
      for(i=0;i<interpListCartSize;i++)
	{
	  if (interpListCart[i].inode) free(interpListCart[i].inode);
	  if (interpListCart[i].weights) free(interpListCart[i].weights);
	}
      free(interpListCart);
      interpListCartSize=0;
    }
=======
  if (interpListCart)
  {
    free(interpListCart);
    interpListCartSize=0;
  }
>>>>>>> 8656f4e5
  for(irecord=0;irecord<nsearch;irecord++)
    if (donorId[irecord]!=-1) interpListCartSize++;
  interpListCart=(INTERPLIST *)malloc(sizeof(INTERPLIST)*interpListCartSize);
  interpCount=0;
  for(irecord=0;irecord<nsearch;irecord++)
    if (donorId[irecord]!=-1) 
      {
	i3=3*irecord;
	procid=isearch[i3];
	localid=isearch[i3+1];
	pointid=isearch[i3+2];
	xp[0]=xsearch[i3];
	xp[1]=xsearch[i3+1];
	xp[2]=xsearch[i3+2];
	//
	isum=0;
	for(n=0;n<ntypes;n++)
	  {
	    isum+=nc[n];
	    if (donorId[irecord] < isum)
	      {
		i=donorId[irecord]-(isum-nc[n]);
		break;
	      }
	  }
	nvert=nv[n];
	for(m=0;m<nvert;m++)
	  {
	    inode[m]=vconn[n][nvert*i+m]-BASE;
	    i3=3*inode[m];
	    for(j=0;j<3;j++)
	      xv[m][j]=x[i3+j];
	  }
	//  
	computeNodalWeights(xv,xp,frac,nvert);
	//
	interpListCart[interpCount].receptorInfo[0]=procid;
	interpListCart[interpCount].receptorInfo[1]=pointid;
	interpListCart[interpCount].receptorInfo[2]=localid;
	interpListCart[interpCount].nweights=nvert;
	interpListCart[interpCount].cancel=0;
	//
  interpListCart[interpCount].inode.resize(nvert);
  interpListCart[interpCount].weights.resize(nvert);
	for(m=0;m<nvert;m++)
	  {
	    interpListCart[interpCount].inode[m]=inode[m];
	    interpListCart[interpCount].weights[m]=frac[m];
	  }
	interpCount++;
      }
  ninterpCart=interpCount;
  assert((ninterpCart==interpCount));
}    


void MeshBlock::getInterpolatedSolutionAMR(int *nints,int *nreals,int **intData,double **realData,double *q,
					int nvar, int interptype)
{
  int i;
  int k,m,inode;
  double weight;
  double *qq;
  int icount,dcount;
  //
  qq=(double *)malloc(sizeof(double)*nvar);
  //
  (*nints)=(*nreals)=0;
  for(i=0;i<ninterp;i++)
    {
      if (!interpList[i].cancel)
	{
	  (*nints)++;
	  (*nreals)=(*nreals)+nvar;
	}
    }
  for(i=0;i<ninterpCart;i++)
    {
      if (!interpListCart[i].cancel)
	{
	  (*nints)++;
	  (*nreals)=(*nreals)+nvar;
	}
    }	          
  if ((*nints)==0) return;
  //
  (*intData)=(int *)malloc(sizeof(int)*3*(*nints));
  (*realData)=(double *)malloc(sizeof(double)*(*nreals));
  icount=dcount=0;
  //
  if (interptype==ROW)
    {    
      for(i=0;i<ninterp;i++)
	{
	  if (!interpList[i].cancel)
	    {
	      for(k=0;k<nvar;k++) qq[k]=0;
	      for(m=0;m<interpList[i].nweights;m++)
		{
		  inode=interpList[i].inode[m];
		  weight=interpList[i].weights[m];
		  if (weight < 0 || weight > 1.0) {
                    traced(weight);
                    printf("warning: weights are not convex 3\n");
                   }
		  for(k=0;k<nvar;k++)
		    qq[k]+=q[inode*nvar+k]*weight;
		}
	      (*intData)[icount++]=interpList[i].receptorInfo[0];
	      (*intData)[icount++]=-1;
	      (*intData)[icount++]=interpList[i].receptorInfo[1];
	      for(k=0;k<nvar;k++)
		(*realData)[dcount++]=qq[k];
	    }
	}
      for(i=0;i<ninterpCart;i++)
	{
	  if (!interpListCart[i].cancel)
	    {
	      for(k=0;k<nvar;k++) qq[k]=0;
	      for(m=0;m<interpListCart[i].nweights;m++)
		{
		  inode=interpListCart[i].inode[m];
		  weight=interpListCart[i].weights[m];
		  if (weight < 0 || weight > 1.0) {
                    traced(weight);
                    printf("warning: weights are not convex 4\n");
                   }
		  for(k=0;k<nvar;k++)
                    {
		     qq[k]+=q[inode*nvar+k]*weight;
                     // if (myid==0 && dcount==0) {
		     //   printf("nsu3d/interp: %d %d %f %f\n",k,inode,weight,q[inode*nvar+k]);
		     // }
		    }
		}
	      //writeqnode_(&myid,qq,&nvar);
	      (*intData)[icount++]=interpListCart[i].receptorInfo[0];
	      (*intData)[icount++]=interpListCart[i].receptorInfo[2];
	      (*intData)[icount++]=interpListCart[i].receptorInfo[1];
	      for(k=0;k<nvar;k++)
		(*realData)[dcount++]=qq[k];
	    }
	}
    }
  else if (interptype==COLUMN)
    {
      for(i=0;i<ninterp;i++)
	{
	  if (!interpList[i].cancel)
	    {
	      for(k=0;k<nvar;k++) qq[k]=0;
	      for(m=0;m<interpList[i].nweights;m++)
		{
		  inode=interpList[i].inode[m];
		  weight=interpList[i].weights[m];
		  for(k=0;k<nvar;k++)
		    qq[k]+=q[k*nnodes+inode]*weight;
		}
	      (*intData)[icount++]=interpList[i].receptorInfo[0];
	      (*intData)[icount++]=-1;
	      (*intData)[icount++]=interpList[i].receptorInfo[1];
	      for(k=0;k<nvar;k++)
		(*realData)[dcount++]=qq[k];
	    }
	}
      for(i=0;i<ninterpCart;i++)
	{
	  if (!interpListCart[i].cancel)
	    {
	      for(k=0;k<nvar;k++) qq[k]=0;
	      for(m=0;m<interpListCart[i].nweights;m++)
		{
		  inode=interpListCart[i].inode[m];
		  weight=interpListCart[i].weights[m];
		  for(k=0;k<nvar;k++)
		    qq[k]+=q[k*nnodes+inode]*weight;
		}
	      (*intData)[icount++]=interpListCart[i].receptorInfo[0];
	      (*intData)[icount++]=interpListCart[i].receptorInfo[1];
	      (*intData)[icount++]=interpListCart[i].receptorInfo[2];
	      for(k=0;k<nvar;k++)
		(*realData)[dcount++]=qq[k];
	    }
	}
    }
}<|MERGE_RESOLUTION|>--- conflicted
+++ resolved
@@ -205,24 +205,11 @@
   int isum,interpCount;
   int procid,pointid,localid;
 
-<<<<<<< HEAD
-  if (interpListCart) 
-    {
-      for(i=0;i<interpListCartSize;i++)
-	{
-	  if (interpListCart[i].inode) free(interpListCart[i].inode);
-	  if (interpListCart[i].weights) free(interpListCart[i].weights);
-	}
-      free(interpListCart);
-      interpListCartSize=0;
-    }
-=======
   if (interpListCart)
   {
     free(interpListCart);
     interpListCartSize=0;
   }
->>>>>>> 8656f4e5
   for(irecord=0;irecord<nsearch;irecord++)
     if (donorId[irecord]!=-1) interpListCartSize++;
   interpListCart=(INTERPLIST *)malloc(sizeof(INTERPLIST)*interpListCartSize);
