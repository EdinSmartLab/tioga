
/* This file is part of the Tioga software library */

/* Tioga  is a tool for overset grid assembly on parallel distributed systems */
/* Copyright (C) 2015 Jay Sitaraman */

/* This library is free software; you can redistribute it and/or */
/* modify it under the terms of the GNU Lesser General Public */
/* License as published by the Free Software Foundation; either */
/* version 2.1 of the License, or (at your option) any later version. */

/* This library is distributed in the hope that it will be useful, */
/* but WITHOUT ANY WARRANTY; without even the implied warranty of */
/* MERCHANTABILITY or FITNESS FOR A PARTICULAR PURPOSE.  See the GNU */
/* Lesser General Public License for more details. */

/* You should have received a copy of the GNU Lesser General Public */
/* License along with this library; if not, write to the Free Software */
/* Foundation, Inc., 51 Franklin Street, Fifth Floor, Boston, MA  02110-1301  USA */
#include "codetypes.h"

extern void kaiser_wrap_(double *,int *,int *,double *,double *,double *,int *);
/***
 ** find oriented bounding box for a given set of points
*/
void findOBB(double *x,double xc[3],double dxc[3],double vec[3][3],int nnodes)
{
  int i,j,k,m,i3;
  double *aa;
  double *eigenv;
  double trace,sume;
  int ier;
  double xd[3];
  double xmin[3],xmax[3];
  int nrows,ncols;
  //
  xc[0]=xc[1]=xc[2]=0;
  //
  // find centroid coordinates (not true centroid)
  //
  for(i=0;i<nnodes;i++)
    {
      i3=3*i;
      xc[0]+=x[i3];
      xc[1]+=x[i3+1];
      xc[2]+=x[i3+2];
    }
  //
  xc[0]/=nnodes;
  xc[1]/=nnodes;
  xc[2]/=nnodes;
  if (nnodes <4) 
    {
      vec[0][0]=vec[1][1]=vec[2][2]=1;
      vec[0][1]=vec[1][0]=vec[1][2]=vec[2][1]=0;
      vec[0][2]=vec[2][0]=0;
      if (nnodes==1) 
	{
	  dxc[0]=1e-3;	
	  dxc[1]=1e-3;
	  dxc[2]=1e-3;
	  return;
	}
      else if (nnodes==2)
	{
	  dxc[0]=MAX(1e-3,fabs(x[3]-x[0]))*0.5;
	  dxc[1]=MAX(1e-3,fabs(x[4]-x[1]))*0.5;
	  dxc[2]=MAX(1e-3,fabs(x[5]-x[2]))*0.5;
          return;
	}
      else
        {
         for(i=0;i<nnodes;i++)
          {
           i3=3*i;
           for(j=0;j<3;j++)
            dxc[j]=MAX(1e-3,fabs(x[i3+j]-x[0]));
          }
	 return;
        }
    }     
  //
  // find co-variance matrix
  // aa = [I11 I12 I13;I21 I22 I23;I31 I32 I33]
  //
  aa=(double *) malloc(sizeof(double)*9);
  eigenv=(double *)malloc(sizeof(double)*3);
  //
  for(i=0;i<9;i++) aa[i]=0;
  //
  for(i=0;i<nnodes;i++)
    {
      i3=3*i;
      aa[0]+=((x[i3]-xc[0])*(x[i3]-xc[0]));
      aa[4]+=((x[i3+1]-xc[1])*(x[i3+1]-xc[1]));
      aa[8]+=((x[i3+2]-xc[2])*(x[i3+2]-xc[2]));
      aa[3]+=((x[i3]-xc[0])*(x[i3+1]-xc[1]));
      aa[6]+=((x[i3]-xc[0])*(x[i3+2]-xc[2]));
      aa[7]+=((x[i3+1]-xc[1])*(x[i3+2]-xc[2]));
    }
  aa[1]=aa[3];
  aa[2]=aa[6];
  aa[5]=aa[7];
  //
  // use kaisers method to estimate
  // eigen values and vectors of the covariance matrix
  //
  nrows=3;
  ncols=3;  
  kaiser_wrap_(aa,&nrows,&ncols,eigenv,&trace,&sume,&ier);
  //
  // copy the eigen vector basis on to vec
  //
  m=0;
  for(i=0;i<3;i++)
    for(j=0;j<3;j++)
      {
       vec[i][j]=aa[m++];
      }
  //
  // find min and max bounds in the bounding box
  // vector basis
  //
  for(j=0;j<3;j++)
    {
      xmax[j]=-BIGVALUE;
      xmin[j]=BIGVALUE;
    }
  for(i=0;i<nnodes;i++)
    {
      i3=3*i;
      for(j=0;j<3;j++) xd[j]=0;
      //
      for(j=0;j<3;j++)
	for(k=0;k<3;k++)
	  xd[j]+=(x[i3+k]-xc[k])*vec[j][k];
      //
      for(j=0;j<3;j++)
	{
	  xmax[j]=MAX(xmax[j],xd[j]);
	  xmin[j]=MIN(xmin[j],xd[j]);
	}
    }
  //
  // find the extents of the box
  // and coordinates of the center w.r.t. xc
  // increase extents by 1% for tolerance
  //
  for(j=0;j<3;j++)
    {
      dxc[j]=(xmax[j]-xmin[j])*0.5*1.01;
      xd[j]=(xmax[j]+xmin[j])*0.5;
    }
  //
  // find the center of the box in 
  // actual cartesian coordinates
  //
  for(j=0;j<3;j++)
    {
    for(k=0;k<3;k++)
      xc[j]+=(xd[k]*vec[k][j]);
    }
  //
  free(aa);
  free(eigenv);
}
/**
 check if a point is inside the
 provided hole map
*/
int checkHoleMap(double *x,int *nx,int *sam,double *extents)
{
  int i;
  int mm;
  double dx[3];
  int ix[3];

  for(i=0;i<3;i++) dx[i]=(extents[i+3]-extents[i])/nx[i];
  for(i=0;i<3;i++) 
    {
      ix[i]=(x[i]-extents[i])/dx[i];
      if (ix[i] < 0 || ix[i] > nx[i]-1) return 0;
    }
  mm=ix[2]*nx[1]*nx[0]+ix[1]*nx[0]+ix[0];
  return sam[mm];
}

/**
 fill a given hole map using iterative
 flood fill from outside the marked boundary.
 boundary is marked by "2"
*/      
void fillHoleMap(int *holeMap, int ix[3],int isym)
{
  int m;
  int ii,jj,kk,mm;
  int ns2;
  int i,j,k;
  int ipaint,npaint,nneig;
  int mk[6];
  //
  // now start from outside and paint the
  // the exterior
  //
  ns2=ix[0]*ix[1];
  //
  for(kk=0;kk<ix[2];kk+=(ix[2]-1))
    for(jj=0;jj<ix[1];jj++)
      for(ii=0;ii<ix[0];ii++)
        {
	  mm=kk*ns2+jj*ix[0]+ii;
	  holeMap[mm]=1;
	}
  for(kk=0;kk<ix[2];kk++)
    for(jj=0;jj<ix[1];jj+=(ix[1]-1))
      for(ii=0;ii<ix[0];ii++)
        {
  	  mm=kk*ns2+jj*ix[0]+ii;
         holeMap[mm]=1;
  	}
  for(kk=0;kk<ix[2];kk++)
    for(jj=0;jj<ix[1];jj++)
      for(ii=0;ii<ix[0];ii+=(ix[0]-1))
        {
	  mm=kk*ns2+jj*ix[0]+ii;
	  holeMap[mm]=1;
	}  
  npaint=ns2*ix[2];
  while(npaint > 0) 
    {
      npaint=0;
      for(k=1;k<ix[2]-1;k++)
        for(j=1;j<ix[1]-1;j++)
          for(i=1;i<ix[0]-1;i++)
            {
              m=k*ns2+j*ix[0]+i;
              if (holeMap[m]==0)
                {
                  ipaint=0;
                  if (isym==1) 
                   {
		     mk[0]=m-ns2;
		     mk[1]=m+ns2;
		     mk[2]=m-ix[0];
		     mk[3]=m+ix[0];
		     mk[4]=m-1;
		     mk[5]=m+1;
		     nneig=4;
		   }
		  else if (isym==2)
		    {
		     mk[0]=m-ns2;
		     mk[1]=m+ns2;
		     mk[4]=m-ix[0];
		     mk[5]=m+ix[0];
		     mk[2]=m-1;
		     mk[3]=m+1;
		     nneig=4;
		    }
		  else if (isym==3)
		    {
		     mk[4]=m-ns2;
		     mk[5]=m+ns2;
		     mk[0]=m-ix[0];
		     mk[1]=m+ix[0];
		     mk[2]=m-1;
		     mk[3]=m+1;
		     nneig=4;
		    }
		  else
		    {
		      mk[0]=m-ns2;
		      mk[1]=m+ns2;
		      mk[2]=m-ix[0];
		      mk[3]=m+ix[0];
		      mk[4]=m-1;
		      mk[5]=m+1;
		      nneig=6;
		    }		 
                  for (kk=0;kk<nneig && ipaint==0;kk++)
		    {
		      ipaint=(ipaint || holeMap[mk[kk]]==1);
		    }
                  if (ipaint > 0)
                    {
                      holeMap[m]=1;
                      npaint++;
                    }
                }
            }
    }
  for(i=0;i<ix[2]*ix[1]*ix[0];i++) 
   { 
    holeMap[i]=(holeMap[i] ==0 || holeMap[i]==2);
   }
}

int obbIntersectCheck(double vA[3][3],double xA[3],double dxA[3],
		       double vB[3][3],double xB[3],double dxB[3])
{
  int iflag;
  int i,j,k;
  int i1,i2,j1,j2;
  double r,r0,r1;
  double d1,d2;
  double eps=1e-12;
  double D[3];
  double c[3][3];
  //
  // D=distance between centers
  // C=scalar product of axes
  //
  for(i=0;i<3;i++) D[i]=xB[i]-xA[i];
  for(i=0;i<3;i++)
    for(j=0;j<3;j++)
      {
	c[i][j]=0;
	for(k=0;k<3;k++)
	  c[i][j]=c[i][j]+vA[i][k]*vB[j][k];
      }
  //
  // separating axes based on the faces of box A
  //
  for(i=0;i<3;i++)
    {
      r0=dxA[i];
      r1=0;
      r=0;
      for(j=0;j<3;j++) 
	{
	  r1+=dxB[j]*fabs(c[i][j]);
	  r+=fabs(vA[i][j])*D[j];
	}
      if (r > (r0+r1+eps)) return 0;
    }
  //
  // separating axes based on the faces of box B
  //
  for(i=0;i<3;i++)
    {
      r1=dxB[i];
      r0=0;
      r=0;
      for(j=0;j<3;j++) 
	{
	  r0+=dxA[j]*fabs(c[j][i]);
	  r+=fabs(vB[i][j])*D[j];
	}
      if (r > (r0+r1+eps)) return 0;
    }
  //
  // cross products
  //
  for(i=0;i<3;i++)
    {
      i1=(i+1)%3;
      i2=(i+2)%3;
      for(j=0;j<3;j++)
	{
	  j1=(j+1)%3;
	  j2=(j+2)%3;
	  
	  r0=dxA[i1]*fabs(c[i2][j])+dxA[i2]*fabs(c[i1][j]);
	  r1=dxB[j1]*fabs(c[i][j2])+dxB[j2]*fabs(c[i][j1]);
	  
	  d2=0;
	  d1=0;
	  for(k=0;k<3;k++)
	    {
	      d2+=vA[i2][k]*D[k];
	      d1+=vA[i1][k]*D[k];
	    }
	  
	  r=fabs(c[i1][j]*d2-c[i2][j]*d1);
	  
	  if (r > (r0+r1+eps)) {
	    return 0;
	  }
	}
    }
  //
  // return zero if no separation can be found
  //
  return 1;
}
    

	  
void writebbox(OBB *obb,int bid)
{
  FILE *fp;
  char intstring[7];
  char fname[80];
  int l,k,j,m,il,ik,ij;
  REAL xx[3];

  sprintf(intstring,"%d",100000+bid);
  sprintf(fname,"qbox%s.dat",&(intstring[1]));
  fp=fopen(fname,"w");
  fprintf(fp,"TITLE =\"Box file\"\n");
  fprintf(fp,"VARIABLES=\"X\",\"Y\",\"Z\"\n");
  fprintf(fp,"ZONE T=\"VOL_MIXED\",N=%d E=%d ET=BRICK, F=FEPOINT\n",8,
	  1);

  for(l=0;l<2;l++)
    {
      il=2*(l%2)-1;
      for(k=0;k<2;k++)
	{
	  ik=2*(k%2)-1;
	  for(j=0;j<2;j++)
	    {
	      ij=2*(j%2)-1;
	      xx[0]=xx[1]=xx[2]=0;
	      for(m=0;m<3;m++)
		xx[m]=obb->xc[m]+ij*obb->vec[0][m]*obb->dxc[0]
		  +ik*obb->vec[1][m]*obb->dxc[1]
		  +il*obb->vec[2][m]*obb->dxc[2];	      
	      fprintf(fp,"%f %f %f\n",xx[0],xx[1],xx[2]);
	    }
	}
    }
  fprintf(fp,"1 2 4 3 5 6 8 7\n");
  fclose(fp);
}
    
      
    
void writePoints(double *x,int nsearch,int bid)
{
  FILE *fp;
  char intstring[7];
  char fname[80];
  int i;

  sprintf(intstring,"%d",100000+bid);
  sprintf(fname,"points%s.dat",&(intstring[1]));
  fp=fopen(fname,"w");
  fprintf(fp,"TITLE =\"Box file\"\n");
  fprintf(fp,"VARIABLES=\"X\",\"Y\",\"Z\"\n");
  for(i=0;i<nsearch;i++)
    fprintf(fp,"%f %f %f\n",x[3*i],x[3*i+1],x[3*i+2]);
  fclose(fp);
}
/*
 * Create a unique hash for list of coordinates with duplicates in 
 * them. Find the rtag as max of all duplicate samples. itag contains
 * the hash to the real point
 */
void uniquenodes(double *x,int *meshtag,double *rtag,int *itag,int *nn)
{
  int NSUB=101;
  int i,j,k,m,ij,i3,jj,kk,ll,p1,p2,indx,jmax,kmax,lmax,nsblks,jkmax;
  double xmax[3],xmin[3],ds,dsi,dsx,dsxi,dsy,dsyi,dsz,dszi;
  int *cft,*numpts,*ilist;
  int nnodes=*nn;

  for(j=0;j<3;j++) xmax[j]=-1E15;
  for(j=0;j<3;j++) xmin[j]=1E15;
  
  for(i=0;i<nnodes;i++)
    for(j=0;j<3;j++) {
      xmax[j]=MAX(xmax[j],x[3*i+j]);
      xmin[j]=MIN(xmin[j],x[3*i+j]);
    }

  ds=(xmax[0]-xmin[0]+xmax[1]-xmin[1]+xmax[2]-xmin[2])/3.0/NSUB;
  dsi=1.0/ds;
  for(j=0;j<3;j++) xmax[j]+=ds;
  for(j=0;j<3;j++) xmin[j]-=ds;
  
  jmax=MIN(round((xmax[0]-xmin[0])*dsi),NSUB);
  jmax=MAX(jmax,1);
  dsx=(xmax[0]-xmin[0]+TOL)/jmax;
  dsxi=1./dsx;    
  kmax=MIN(round((xmax[1]-xmin[1])*dsi),NSUB);
  kmax=MAX(kmax,1);
  dsy=(xmax[1]-xmin[1]+TOL)/kmax;
  dsyi=1./dsy;
  lmax=MIN(round((xmax[2]-xmin[2])*dsi),NSUB);
  lmax=MAX(lmax,1);
  dsz=(xmax[2]-xmin[2]+TOL)/lmax;
  dszi=1./dsz;
  nsblks=jmax*kmax*lmax;
  jkmax=jmax*kmax;
<<<<<<< HEAD
  cft=(int *)malloc(sizeof(int)*nsblks+1);
=======
  cft=(int *)malloc(sizeof(int)*(nsblks+1));
>>>>>>> 291df225
  numpts=(int *)malloc(sizeof(int)*nsblks);
  ilist=(int *)malloc(sizeof(int)*nnodes);

  for(i=0;i<nsblks;i++) numpts[i]=0;
  for(i=0;i<nnodes;i++)
    {
      i3=3*i;
      jj=(int)((x[i3]-xmin[0])*dsxi);
      kk=(int)((x[i3+1]-xmin[1])*dsyi);
      ll=(int)((x[i3+2]-xmin[2])*dszi);
      indx=ll*jkmax+kk*jmax+jj;
      numpts[indx]=numpts[indx]+1;
    }

  cft[0]=0;
  for(i=0;i<nsblks;i++) cft[i+1]=cft[i]+numpts[i];
  
  for(i=0;i<nnodes;i++)
    {
      i3=3*i;
      jj=(int)((x[i3]-xmin[0])*dsxi);
      kk=(int)((x[i3+1]-xmin[1])*dsyi);
      ll=(int)((x[i3+2]-xmin[2])*dszi);
      indx=ll*jkmax+kk*jmax+jj;
      ilist[cft[indx]+numpts[indx]-1]=i;
      numpts[indx]--;
      itag[i]=i;
    }
  
  for(i=0;i<nsblks;i++)
    for(j=cft[i];j<cft[i+1];j++)
      {
	p1=ilist[j];
	for(k=j+1;k<cft[i+1];k++)
	  {
	    p2=ilist[k];
	    if ( fabs(x[3*p1  ]-x[3*p2  ])+
		 fabs(x[3*p1+1]-x[3*p2+1])+
		 fabs(x[3*p1+2]-x[3*p2+2]) < TOL &&
                 meshtag[p1]==meshtag[p2])
	      {
		if (p1 > p2) {
		  rtag[p2]=MAX(rtag[p1],rtag[p2]);
		  itag[p1]=p2;
		}
		else {
		  rtag[p1]=MAX(rtag[p1],rtag[p2]);
		  itag[p2]=p1;
		}
	      }
	  }
      }
  /*
  m=0;
  for(i=0;i<nnodes;i++)
    if (itag[i]==i+1) {
     m++;
   }
  */
  free(ilist);
  free(cft);
  free(numpts);
}
  
		 
    <|MERGE_RESOLUTION|>--- conflicted
+++ resolved
@@ -483,11 +483,7 @@
   dszi=1./dsz;
   nsblks=jmax*kmax*lmax;
   jkmax=jmax*kmax;
-<<<<<<< HEAD
-  cft=(int *)malloc(sizeof(int)*nsblks+1);
-=======
   cft=(int *)malloc(sizeof(int)*(nsblks+1));
->>>>>>> 291df225
   numpts=(int *)malloc(sizeof(int)*nsblks);
   ilist=(int *)malloc(sizeof(int)*nnodes);
 
