//
// This file is part of the Tioga software library
//
// Tioga  is a tool for overset grid assembly on parallel distributed systems
// Copyright (C) 2015 Jay Sitaraman
//
// This library is free software; you can redistribute it and/or
// modify it under the terms of the GNU Lesser General Public
// License as published by the Free Software Foundation; either
// version 2.1 of the License, or (at your option) any later version.
//
// This library is distributed in the hope that it will be useful,
// but WITHOUT ANY WARRANTY; without even the implied warranty of
// MERCHANTABILITY or FITNESS FOR A PARTICULAR PURPOSE.  See the GNU
// Lesser General Public License for more details.
//
// You should have received a copy of the GNU Lesser General Public
// License along with this library; if not, write to the Free Software
// Foundation, Inc., 51 Franklin Street, Fifth Floor, Boston, MA  02110-1301  USA

#include <algorithm>
#include <vector>

#include "tioga.h"

void tioga::exchangeSearchData(int at_points)
{
  int i;
  int nsend, nrecv;
  PACKET *sndPack, *rcvPack;
  int* sndMap;
  int* rcvMap;
  //
  // get the processor map for sending
  // and receiving
  //
  pc->getMap(&nsend, &nrecv, &sndMap, &rcvMap);
  //
  // create packets to send and receive
  // and initialize them to zero
  //
  sndPack = (PACKET*)malloc(sizeof(PACKET) * nsend);
  rcvPack = (PACKET*)malloc(sizeof(PACKET) * nrecv);
  //
  for (i = 0; i < nsend; i++) {
    sndPack[i].nints = sndPack[i].nreals = 0;
    sndPack[i].intData = NULL;
    sndPack[i].realData = NULL;
  }
  //
  for (i = 0; i < nrecv; i++) {
    rcvPack[i].nints = rcvPack[i].nreals = 0;
    rcvPack[i].intData = NULL;
    rcvPack[i].realData = NULL;
  }

  // Process each intersection pair and determine the total data that needs to
  // be sent
  int nobb = obblist.size();
  std::vector<int> nintsSend(nobb);
  std::vector<int> nrealsSend(nobb);
  int** int_data = (int**)malloc(sizeof(int*) * nobb);
  double** real_data = (double**)malloc(sizeof(double*) * nobb);

  for (int ii=0; ii < nobb; ii++) {
    int ib = obblist[ii].iblk_local;
    auto& mb = mblocks[ib];
<<<<<<< HEAD
    if (at_points==0) 
    {
     mb->getQueryPoints(
      &obblist[ii], &nintsSend[ii], &int_data[ii], &nrealsSend[ii],
      &real_data[ii]);
    } 
    else
    {
     mb->getExtraQueryPoints(&obblist[ii],
                            &nintsSend[ii],&int_data[ii],
                            &nrealsSend[ii],&real_data[ii]);
    }
  }

  // Populate send packets and exchange data with other processors
  for (int k=0; k<nsend; k++) {
    sndPack[k].nints = 3 * ibsPerProc[k];
    sndPack[k].nreals = 0;

    for (int i=0; i < ibsPerProc[k]; i++) {
      int ii = ibProcMap[k][i];

      sndPack[k].nints += nintsSend[ii];
      sndPack[k].nreals += nrealsSend[ii];
    }
    sndPack[k].intData = (int*)malloc(sizeof(int) * sndPack[k].nints);
    sndPack[k].realData = (double*)malloc(sizeof(double) * sndPack[k].nreals);

    int n = 0;
    int m = 0;

    for (int i=0; i < ibsPerProc[k]; i++) {
      int ii = ibProcMap[k][i];

      sndPack[k].intData[n++] = obblist[ii].send_tag;
      sndPack[k].intData[n++] = nintsSend[ii];
      sndPack[k].intData[n++] = nrealsSend[ii];

      for (int j=0; j < nintsSend[ii]; j++)
        sndPack[k].intData[n++] = int_data[ii][j];

      for (int j=0; j < nrealsSend[ii]; j++)
        sndPack[k].realData[m++] = real_data[ii][j];
    }
  }
  pc->sendRecvPackets(sndPack, rcvPack);

  // Reset MeshBlock data structures
  for (int ib=0;ib<nblocks;ib++) {
    auto &mb = mblocks[ib];
    mb->nsearch = 0;

    if (mb->xsearch) {
      free(mb->xsearch);
      mb->xsearch=NULL;
=======
    mb->getQueryPoints(
      &obblist[ii], &nintsSend[ii], &int_data[ii], &nrealsSend[ii],
      &real_data[ii]);
  }

  // Populate send packets and exchange data with other processors
  for (int k=0; k<nsend; k++) {
    sndPack[k].nints = 3 * ibsPerProc[k];
    sndPack[k].nreals = 0;

    for (int i=0; i < ibsPerProc[k]; i++) {
      int ii = ibProcMap[k][i];

      sndPack[k].nints += nintsSend[ii];
      sndPack[k].nreals += nrealsSend[ii];
    }
    sndPack[k].intData = (int*)malloc(sizeof(int) * sndPack[k].nints);
    sndPack[k].realData = (double*)malloc(sizeof(double) * sndPack[k].nreals);

    int n = 0;
    int m = 0;

    for (int i=0; i < ibsPerProc[k]; i++) {
      int ii = ibProcMap[k][i];

      sndPack[k].intData[n++] = obblist[ii].send_tag;
      sndPack[k].intData[n++] = nintsSend[ii];
      sndPack[k].intData[n++] = nrealsSend[ii];

      for (int j=0; j < nintsSend[ii]; j++)
        sndPack[k].intData[n++] = int_data[ii][j];

      for (int j=0; j < nrealsSend[ii]; j++)
        sndPack[k].realData[m++] = real_data[ii][j];
    }
  }
  pc->sendRecvPackets(sndPack, rcvPack);

  // Reset MeshBlock data structures
  for (int ib=0;ib<nblocks;ib++) {
    auto &mb = mblocks[ib];
    mb->nsearch = 0;

    if (mb->xsearch) {
      free(mb->xsearch);
      mb->xsearch=NULL;
    }
    if (mb->isearch) {
      free(mb->isearch);
      mb->isearch=NULL;
    }
    if (mb->tagsearch) {
      free(mb->tagsearch);
      mb->tagsearch=NULL;
    }
    if (mb->donorId) {
      free(mb->donorId);
      mb->donorId=NULL;
    }
    if (mb->res_search) {
      free(mb->res_search);
      mb->res_search=NULL;
    }
  }

  // Loop through recv packets and estimate search array sizes in MeshBlock data
  // structures
  std::vector<int> nintsRecv(nobb);
  std::vector<int> nrealsRecv(nobb);
  for (int k=0; k<nrecv; k++) {
    int m = 0;

    for (int i=0; i < ibsPerProc[k]; i++) {
      int key = rcvPack[k].intData[m++];
      int ii = intBoxMap[key];
      int ib = obblist[ii].iblk_local;
      auto& mb = mblocks[ib];

      nintsRecv[ii] = rcvPack[k].intData[m++];
      nrealsRecv[ii] = rcvPack[k].intData[m++];

      mb->nsearch += nintsRecv[ii];
      // Skip the node indices
      m += nintsRecv[ii];
    }
  }

  // Resize MeshBlock array sizes
  for (int ib=0;ib<nblocks;ib++) {
    auto &mb = mblocks[ib];
    if (mb->nsearch < 1) continue;
    mb->xsearch = (double*)malloc(sizeof(double) * 3 * mb->nsearch);
    mb->res_search = (double*)malloc(sizeof(double) * mb->nsearch);
    mb->isearch = (int*)malloc(3 * sizeof(int) * mb->nsearch);
    mb->tagsearch = (int*)malloc(sizeof(int) * mb->nsearch);
    mb->donorId = (int*)malloc(sizeof(int) * mb->nsearch);
  }
  //
  // Update search arrays in mesh blocks from recv packets
  //
  std::vector<int> icOffset(nblocks,0); // Index of isearch arrays where next fill happens
  std::vector<int> dcOffset(nblocks, 0); // Index of xsearch arrays where next fill happens
  std::vector<int> rcOffset(nblocks, 0); // Index of res_search arrays where next fill happens
  for (int k=0; k < nrecv; k++) {
    int l = 0;
    int m = 0;

    for (int i=0; i < ibsPerProc[k]; i++) {
      int key = rcvPack[k].intData[m++];
      int ii = intBoxMap[key];
      int ib = obblist[ii].iblk_local;
      auto& mb = mblocks[ib];

      int ioff = icOffset[ib];
      int doff = dcOffset[ib];
      int roff = rcOffset[ib];

      m += 2; // Skip nints and nreals information
      for (int j=0; j < nintsRecv[ii]; j++) {
        mb->isearch[ioff++] = k;
        mb->isearch[ioff++] = rcvPack[k].intData[m++];
	mb->isearch[ioff++] = obblist[ii].iblk_remote;
        mb->tagsearch[ioff/3-1]=obblist[ii].tag_remote;
      }

      for (int j=0; j < nrealsRecv[ii]/4; j++) {
        for(int mm=0;mm<3;mm++)
          mb->xsearch[doff++] = rcvPack[k].realData[l++];
        mb->res_search[roff++]= rcvPack[k].realData[l++];
      }

      icOffset[ib] = ioff;
      dcOffset[ib] = doff;
      rcOffset[ib] = roff;
    }
  }

  pc->clearPackets(sndPack, rcvPack);
  free(sndPack);
  free(rcvPack);
  // printf("%d %d\n",myid,mb->nsearch);

  if (int_data) {
    for (int i=0; i<nobb; i++) {
      if (int_data[i]) free(int_data[i]);
    }
    free(int_data);
  }
  if (real_data) {
    for (int i=0; i<nobb; i++) {
      if (real_data[i]) free(real_data[i]);
    }
    free(real_data);
  }
}

//
// routine for extra query points
// have to unify both routines here 
// FIX later ...
//
void tioga::exchangePointSearchData(void)
{
  int i,j,k,l,m;
  int icount,dcount;
  int nsend,nrecv;
  PACKET *sndPack,*rcvPack;
  int *sndMap;
  int *rcvMap;
  //
  // get the processor map for sending
  // and receiving
  //
  pc->getMap(&nsend,&nrecv,&sndMap,&rcvMap);
  //
  // create packets to send and receive
  // and initialize them to zero
  //
  sndPack=(PACKET *)malloc(sizeof(PACKET)*nsend);
  rcvPack=(PACKET *)malloc(sizeof(PACKET)*nrecv);
  //
  for(i=0;i<nsend;i++)     
    {
      sndPack[i].nints=sndPack[i].nreals=0;
      sndPack[i].intData=NULL;
      sndPack[i].realData=NULL;
>>>>>>> 291df225
    }
    if (mb->isearch) {
      free(mb->isearch);
      mb->isearch=NULL;
    }
<<<<<<< HEAD
    if (mb->tagsearch) {
      free(mb->tagsearch);
      mb->tagsearch=NULL;
=======
  //
  // now get data for each packet
  //
  for(k=0;k<nsend;k++)
    mb->getExtraQueryPoints(&obblist[k],
			    &sndPack[k].nints,&sndPack[k].intData,
			    &sndPack[k].nreals,&sndPack[k].realData);
  MPI_Barrier(scomm);
  //if (myid==0) printf("AAAAA\n");
  //
  // exchange the data
  //
  pc->sendRecvPackets(sndPack,rcvPack);
  //
  // now assort the data into the search
  // list arrays
  //
  mb->nsearch=0;
  for(k=0;k<nrecv;k++)
    mb->nsearch+=rcvPack[k].nints;
  //
  // if these were already allocated
  // get rid of them
  //
  if (mb->xsearch) free(mb->xsearch);
  mb->xsearch=NULL;
  if (mb->isearch) free(mb->isearch);
  mb->isearch=NULL;
  if (mb->donorId) free(mb->donorId);
  mb->donorId=NULL;
  if (mb->rst) free(mb->rst);
  mb->rst=NULL;
  //
  // allocate query point storage
  //
  mb->xsearch=(double *)malloc(sizeof(double)*3*mb->nsearch);
  mb->isearch=(int *)malloc(2*sizeof(int)*mb->nsearch);
  mb->donorId=(int *)malloc(sizeof(int)*mb->nsearch);
  mb->rst=(double *) malloc(sizeof(double)*3*mb->nsearch);
  //
  // now fill the query point arrays
  //
  icount=0;
  dcount=0;
  for(k=0;k<nrecv;k++)
    {
      l=0;
      for(j=0;j<rcvPack[k].nints;j++)
	{
	  mb->isearch[icount++]=k;
	  mb->isearch[icount++]=rcvPack[k].intData[j];	  
	  mb->xsearch[dcount++]=rcvPack[k].realData[l++];
	  mb->xsearch[dcount++]=rcvPack[k].realData[l++];
	  mb->xsearch[dcount++]=rcvPack[k].realData[l++];
	}
>>>>>>> 291df225
    }
    if (mb->donorId) {
      free(mb->donorId);
      mb->donorId=NULL;
    }
    if (mb->res_search) {
      free(mb->res_search);
      mb->res_search=NULL;
    }
   if (at_points==1) {
     if (mb->rst) {
       free(mb->rst);
       mb->rst=NULL;
     }
    }
  }

  // Loop through recv packets and estimate search array sizes in MeshBlock data
  // structures
  std::vector<int> nintsRecv(nobb);
  std::vector<int> nrealsRecv(nobb);
  for (int k=0; k<nrecv; k++) {
    int m = 0;

    for (int i=0; i < ibsPerProc[k]; i++) {
      int key = rcvPack[k].intData[m++];
      int ii = intBoxMap[key];
      int ib = obblist[ii].iblk_local;
      auto& mb = mblocks[ib];

      nintsRecv[ii] = rcvPack[k].intData[m++];
      nrealsRecv[ii] = rcvPack[k].intData[m++];

      mb->nsearch += nintsRecv[ii];
      // Skip the node indices
      m += nintsRecv[ii];
    }
  }

  // Resize MeshBlock array sizes
  for (int ib=0;ib<nblocks;ib++) {
    auto &mb = mblocks[ib];
    if (mb->nsearch < 1) continue;
    mb->xsearch = (double*)malloc(sizeof(double) * 3 * mb->nsearch);
    mb->res_search = (double*)malloc(sizeof(double) * mb->nsearch);
    mb->isearch = (int*)malloc(3 * sizeof(int) * mb->nsearch);
    mb->tagsearch = (int*)malloc(sizeof(int) * mb->nsearch);
    mb->donorId = (int*)malloc(sizeof(int) * mb->nsearch);
    if (at_points==1) mb->rst = (double*)malloc(sizeof(double) * 3 * mb->nsearch);
  }
  //
  // Update search arrays in mesh blocks from recv packets
  //
  std::vector<int> icOffset(nblocks,0); // Index of isearch arrays where next fill happens
  std::vector<int> dcOffset(nblocks, 0); // Index of xsearch arrays where next fill happens
  std::vector<int> rcOffset(nblocks, 0); // Index of res_search arrays where next fill happens
  for (int k=0; k < nrecv; k++) {
    int l = 0;
    int m = 0;

    for (int i=0; i < ibsPerProc[k]; i++) {
      int key = rcvPack[k].intData[m++];
      int ii = intBoxMap[key];
      int ib = obblist[ii].iblk_local;
      auto& mb = mblocks[ib];

      int ioff = icOffset[ib];
      int doff = dcOffset[ib];
      int roff = rcOffset[ib];

      m += 2; // Skip nints and nreals information
      for (int j=0; j < nintsRecv[ii]; j++) {
        mb->isearch[ioff++] = k;
        mb->isearch[ioff++] = rcvPack[k].intData[m++];
	mb->isearch[ioff++] = obblist[ii].iblk_remote;
        mb->tagsearch[ioff/3-1]=obblist[ii].tag_remote;
      }

      for (int j=0; j < nrealsRecv[ii]/4; j++) {
        for(int mm=0;mm<3;mm++)
          mb->xsearch[doff++] = rcvPack[k].realData[l++];
        mb->res_search[roff++]= rcvPack[k].realData[l++];
      }

      icOffset[ib] = ioff;
      dcOffset[ib] = doff;
      rcOffset[ib] = roff;
    }
  }

  pc->clearPackets(sndPack, rcvPack);
  free(sndPack);
  free(rcvPack);
  // printf("%d %d\n",myid,mb->nsearch);

  if (int_data) {
    for (int i=0; i<nobb; i++) {
      if (int_data[i]) free(int_data[i]);
    }
    free(int_data);
  }
  if (real_data) {
    for (int i=0; i<nobb; i++) {
      if (real_data[i]) free(real_data[i]);
    }
    free(real_data);
  }
}<|MERGE_RESOLUTION|>--- conflicted
+++ resolved
@@ -20,9 +20,9 @@
 
 #include <algorithm>
 #include <vector>
-
+#include "codetypes.h"
 #include "tioga.h"
-
+using namespace TIOGA;
 void tioga::exchangeSearchData(int at_points)
 {
   int i;
@@ -65,7 +65,6 @@
   for (int ii=0; ii < nobb; ii++) {
     int ib = obblist[ii].iblk_local;
     auto& mb = mblocks[ib];
-<<<<<<< HEAD
     if (at_points==0) 
     {
      mb->getQueryPoints(
@@ -121,53 +120,6 @@
     if (mb->xsearch) {
       free(mb->xsearch);
       mb->xsearch=NULL;
-=======
-    mb->getQueryPoints(
-      &obblist[ii], &nintsSend[ii], &int_data[ii], &nrealsSend[ii],
-      &real_data[ii]);
-  }
-
-  // Populate send packets and exchange data with other processors
-  for (int k=0; k<nsend; k++) {
-    sndPack[k].nints = 3 * ibsPerProc[k];
-    sndPack[k].nreals = 0;
-
-    for (int i=0; i < ibsPerProc[k]; i++) {
-      int ii = ibProcMap[k][i];
-
-      sndPack[k].nints += nintsSend[ii];
-      sndPack[k].nreals += nrealsSend[ii];
-    }
-    sndPack[k].intData = (int*)malloc(sizeof(int) * sndPack[k].nints);
-    sndPack[k].realData = (double*)malloc(sizeof(double) * sndPack[k].nreals);
-
-    int n = 0;
-    int m = 0;
-
-    for (int i=0; i < ibsPerProc[k]; i++) {
-      int ii = ibProcMap[k][i];
-
-      sndPack[k].intData[n++] = obblist[ii].send_tag;
-      sndPack[k].intData[n++] = nintsSend[ii];
-      sndPack[k].intData[n++] = nrealsSend[ii];
-
-      for (int j=0; j < nintsSend[ii]; j++)
-        sndPack[k].intData[n++] = int_data[ii][j];
-
-      for (int j=0; j < nrealsSend[ii]; j++)
-        sndPack[k].realData[m++] = real_data[ii][j];
-    }
-  }
-  pc->sendRecvPackets(sndPack, rcvPack);
-
-  // Reset MeshBlock data structures
-  for (int ib=0;ib<nblocks;ib++) {
-    auto &mb = mblocks[ib];
-    mb->nsearch = 0;
-
-    if (mb->xsearch) {
-      free(mb->xsearch);
-      mb->xsearch=NULL;
     }
     if (mb->isearch) {
       free(mb->isearch);
@@ -176,205 +128,6 @@
     if (mb->tagsearch) {
       free(mb->tagsearch);
       mb->tagsearch=NULL;
-    }
-    if (mb->donorId) {
-      free(mb->donorId);
-      mb->donorId=NULL;
-    }
-    if (mb->res_search) {
-      free(mb->res_search);
-      mb->res_search=NULL;
-    }
-  }
-
-  // Loop through recv packets and estimate search array sizes in MeshBlock data
-  // structures
-  std::vector<int> nintsRecv(nobb);
-  std::vector<int> nrealsRecv(nobb);
-  for (int k=0; k<nrecv; k++) {
-    int m = 0;
-
-    for (int i=0; i < ibsPerProc[k]; i++) {
-      int key = rcvPack[k].intData[m++];
-      int ii = intBoxMap[key];
-      int ib = obblist[ii].iblk_local;
-      auto& mb = mblocks[ib];
-
-      nintsRecv[ii] = rcvPack[k].intData[m++];
-      nrealsRecv[ii] = rcvPack[k].intData[m++];
-
-      mb->nsearch += nintsRecv[ii];
-      // Skip the node indices
-      m += nintsRecv[ii];
-    }
-  }
-
-  // Resize MeshBlock array sizes
-  for (int ib=0;ib<nblocks;ib++) {
-    auto &mb = mblocks[ib];
-    if (mb->nsearch < 1) continue;
-    mb->xsearch = (double*)malloc(sizeof(double) * 3 * mb->nsearch);
-    mb->res_search = (double*)malloc(sizeof(double) * mb->nsearch);
-    mb->isearch = (int*)malloc(3 * sizeof(int) * mb->nsearch);
-    mb->tagsearch = (int*)malloc(sizeof(int) * mb->nsearch);
-    mb->donorId = (int*)malloc(sizeof(int) * mb->nsearch);
-  }
-  //
-  // Update search arrays in mesh blocks from recv packets
-  //
-  std::vector<int> icOffset(nblocks,0); // Index of isearch arrays where next fill happens
-  std::vector<int> dcOffset(nblocks, 0); // Index of xsearch arrays where next fill happens
-  std::vector<int> rcOffset(nblocks, 0); // Index of res_search arrays where next fill happens
-  for (int k=0; k < nrecv; k++) {
-    int l = 0;
-    int m = 0;
-
-    for (int i=0; i < ibsPerProc[k]; i++) {
-      int key = rcvPack[k].intData[m++];
-      int ii = intBoxMap[key];
-      int ib = obblist[ii].iblk_local;
-      auto& mb = mblocks[ib];
-
-      int ioff = icOffset[ib];
-      int doff = dcOffset[ib];
-      int roff = rcOffset[ib];
-
-      m += 2; // Skip nints and nreals information
-      for (int j=0; j < nintsRecv[ii]; j++) {
-        mb->isearch[ioff++] = k;
-        mb->isearch[ioff++] = rcvPack[k].intData[m++];
-	mb->isearch[ioff++] = obblist[ii].iblk_remote;
-        mb->tagsearch[ioff/3-1]=obblist[ii].tag_remote;
-      }
-
-      for (int j=0; j < nrealsRecv[ii]/4; j++) {
-        for(int mm=0;mm<3;mm++)
-          mb->xsearch[doff++] = rcvPack[k].realData[l++];
-        mb->res_search[roff++]= rcvPack[k].realData[l++];
-      }
-
-      icOffset[ib] = ioff;
-      dcOffset[ib] = doff;
-      rcOffset[ib] = roff;
-    }
-  }
-
-  pc->clearPackets(sndPack, rcvPack);
-  free(sndPack);
-  free(rcvPack);
-  // printf("%d %d\n",myid,mb->nsearch);
-
-  if (int_data) {
-    for (int i=0; i<nobb; i++) {
-      if (int_data[i]) free(int_data[i]);
-    }
-    free(int_data);
-  }
-  if (real_data) {
-    for (int i=0; i<nobb; i++) {
-      if (real_data[i]) free(real_data[i]);
-    }
-    free(real_data);
-  }
-}
-
-//
-// routine for extra query points
-// have to unify both routines here 
-// FIX later ...
-//
-void tioga::exchangePointSearchData(void)
-{
-  int i,j,k,l,m;
-  int icount,dcount;
-  int nsend,nrecv;
-  PACKET *sndPack,*rcvPack;
-  int *sndMap;
-  int *rcvMap;
-  //
-  // get the processor map for sending
-  // and receiving
-  //
-  pc->getMap(&nsend,&nrecv,&sndMap,&rcvMap);
-  //
-  // create packets to send and receive
-  // and initialize them to zero
-  //
-  sndPack=(PACKET *)malloc(sizeof(PACKET)*nsend);
-  rcvPack=(PACKET *)malloc(sizeof(PACKET)*nrecv);
-  //
-  for(i=0;i<nsend;i++)     
-    {
-      sndPack[i].nints=sndPack[i].nreals=0;
-      sndPack[i].intData=NULL;
-      sndPack[i].realData=NULL;
->>>>>>> 291df225
-    }
-    if (mb->isearch) {
-      free(mb->isearch);
-      mb->isearch=NULL;
-    }
-<<<<<<< HEAD
-    if (mb->tagsearch) {
-      free(mb->tagsearch);
-      mb->tagsearch=NULL;
-=======
-  //
-  // now get data for each packet
-  //
-  for(k=0;k<nsend;k++)
-    mb->getExtraQueryPoints(&obblist[k],
-			    &sndPack[k].nints,&sndPack[k].intData,
-			    &sndPack[k].nreals,&sndPack[k].realData);
-  MPI_Barrier(scomm);
-  //if (myid==0) printf("AAAAA\n");
-  //
-  // exchange the data
-  //
-  pc->sendRecvPackets(sndPack,rcvPack);
-  //
-  // now assort the data into the search
-  // list arrays
-  //
-  mb->nsearch=0;
-  for(k=0;k<nrecv;k++)
-    mb->nsearch+=rcvPack[k].nints;
-  //
-  // if these were already allocated
-  // get rid of them
-  //
-  if (mb->xsearch) free(mb->xsearch);
-  mb->xsearch=NULL;
-  if (mb->isearch) free(mb->isearch);
-  mb->isearch=NULL;
-  if (mb->donorId) free(mb->donorId);
-  mb->donorId=NULL;
-  if (mb->rst) free(mb->rst);
-  mb->rst=NULL;
-  //
-  // allocate query point storage
-  //
-  mb->xsearch=(double *)malloc(sizeof(double)*3*mb->nsearch);
-  mb->isearch=(int *)malloc(2*sizeof(int)*mb->nsearch);
-  mb->donorId=(int *)malloc(sizeof(int)*mb->nsearch);
-  mb->rst=(double *) malloc(sizeof(double)*3*mb->nsearch);
-  //
-  // now fill the query point arrays
-  //
-  icount=0;
-  dcount=0;
-  for(k=0;k<nrecv;k++)
-    {
-      l=0;
-      for(j=0;j<rcvPack[k].nints;j++)
-	{
-	  mb->isearch[icount++]=k;
-	  mb->isearch[icount++]=rcvPack[k].intData[j];	  
-	  mb->xsearch[dcount++]=rcvPack[k].realData[l++];
-	  mb->xsearch[dcount++]=rcvPack[k].realData[l++];
-	  mb->xsearch[dcount++]=rcvPack[k].realData[l++];
-	}
->>>>>>> 291df225
     }
     if (mb->donorId) {
       free(mb->donorId);
