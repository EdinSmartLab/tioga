//
// This file is part of the Tioga software library
//
// Tioga  is a tool for overset grid assembly on parallel distributed systems
// Copyright (C) 2015 Jay Sitaraman
//
// This library is free software; you can redistribute it and/or
// modify it under the terms of the GNU Lesser General Public
// License as published by the Free Software Foundation; either
// version 2.1 of the License, or (at your option) any later version.
//
// This library is distributed in the hope that it will be useful,
// but WITHOUT ANY WARRANTY; without even the implied warranty of
// MERCHANTABILITY or FITNESS FOR A PARTICULAR PURPOSE.  See the GNU
// Lesser General Public License for more details.
//
// You should have received a copy of the GNU Lesser General Public
// License along with this library; if not, write to the Free Software
// Foundation, Inc., 51 Franklin Street, Fifth Floor, Boston, MA  02110-1301  USA

#ifndef TIOGA_H
#define TIOGA_H

#include <vector>
#include <map>
#include <memory>
#include <stdint.h>
#include "MeshBlock.h"
#include "CartGrid.h"
#include "CartBlock.h"
#include "parallelComm.h"

/**
 * Topology Indpendent Overset Grid Assembler (TIOGA)
 * Base class and dependencies
 * The methods of this class are invoked from tiogaInterface.C
 *
 *  Jay Sitaraman 02/24/2014
 */
class tioga
{
 private :
  int nblocks;
  int nblocksq;
  int ncart;
  MeshBlock *mb;
  CartGrid *cg;
  CartBlock *cb;
  int nmesh;
  HOLEMAP *holeMap;
  MPI_Comm scomm;
  parallelComm *pc;
  parallelComm *pc_cart;
  int isym;
  int ierr;
  int mytag;
  int myid,numprocs;
  int *sendCount;
  int *recvCount;
  //OBB *obblist;
  std::vector<OBB> obblist;
  int iorphanPrint;

  //! Mesh blocks in this processor 
  std::vector<std::unique_ptr<MeshBlock> > mblocks;
  //! Solver assigned mesh tags for the mesh blocks
  std::vector<int> mtags;
  //! Mesh tag to local block index lookup mapping
  std::map<int, int> tag_iblk_map;

  //! Intersect block unique ID to index lookup mapping
  std::map<int, int> intBoxMap;

  //! Parallel comms to obblist indicies
  std::vector<int> ibsPerProc;
  std::vector<std::vector<int>> ibProcMap;
  //! q-variables registered
  double **qblock;


 public:
  int ihigh;
  int ihighGlobal;
  int iamrGlobal;
  /** basic constuctor */
  tioga()
    /*
    : mblocks(0),
      mtags(0)
    */
    {
        mb = NULL; cg=NULL; cb=NULL;
        holeMap=NULL; pc=NULL; sendCount=NULL; recvCount=NULL;
        // obblist=NULL; isym=2;ihigh=0;nblocks=0;ncart=0;ihighGlobal=0;iamrGlobal=0;
        isym=3;ihigh=0;nblocks=0;ncart=0;ihighGlobal=0;iamrGlobal=0;
        qblock=NULL;
        mblocks.clear();
        mtags.clear();
    }
 
  /** basic destructor */
  ~tioga(); 
  
  /** set communicator */
  void setCommunicator(MPI_Comm communicator,int id_proc,int nprocs);

  /** registerGrid data */

  void registerGridData(int btag,int nnodes,double *xyz,int *ibl, int nwbc,int nobc,
                        int *wbcnode,int *obcnode,int ntypes, int *nv, int *nc, int **vconn,
                        uint64_t* cell_gid=NULL);

  void registerSolution(int btag,double *q);

  void profile(void);

  void exchangeBoxes(void);

  void exchangeSearchData(void);

  void exchangePointSearchData(void);

  void exchangeDonors(void);
    
  /** perform overset grid connectivity */

  void performConnectivity(void);
  void performConnectivityHighOrder(void);
  void performConnectivityAMR(void);

  /** update data */

  void dataUpdate(int nvar,int interptype) ;

  void dataUpdate_AMR(int nvar,double *q,int interptype) ;
  
  void dataUpdate_highorder(int nvar,double *q,int interptype) ;

  /** get hole map for each mesh */
 
  void getHoleMap(void);

  /** output HoleMaps */
  
  void outputHoleMap(void);

  void writeData(int nvar,int interptype);

  void getDonorCount(int btag, int *dcount, int *fcount);
  
  void getDonorInfo(int btag, int *receptors,int *indices,double *frac,int *dcount);

  void getReceptorInfo(std::vector<int>&);

  /** set symmetry bc */
  void setSymmetry(int syminput) { isym=syminput;};
  /** set resolutions for nodes and cells */
  void setResolutions(double *nres,double *cres)
  { mb->setResolutions(nres,cres);}

  void setResolutions(int btag, double *nres,double *cres)
  {
    auto idxit = tag_iblk_map.find(btag);
    int iblk = idxit->second;
    auto& mb = mblocks[iblk];
    mb->setResolutions(nres, cres);
  }

  void set_cell_iblank(int *iblank_cell)
  {
   mb->set_cell_iblank(iblank_cell);
  }

  void set_cell_iblank(int btag, int* ib_cell)
  {
    auto idxit = tag_iblk_map.find(btag);
    int iblk = idxit->second;
    auto& mb = mblocks[iblk];
    mb->set_cell_iblank(ib_cell);
  }

  void setcallback(void (*f1)(int*, int*),
		    void (*f2)(int *,int *,double *),
		    void (*f3)(int *,double *,int *,double *),
		    void (*f4)(int *,double *,int *,int *,double *,double *,int *),
		   void (*f5)(int *,int *,double *,int *,int*,double *))
  {
    mb->setcallback(f1,f2,f3,f4,f5);
    ihigh=1;
  }

  void setp4estcallback(void (*f1)(double *,int *,int *,int *),
			void (*f2) (int *,int *))
  {
    mb->setp4estcallback(f1,f2);
  }

  void set_p4est(void)
  {
    mytag=-mytag;
    mb->resolutionScale=1000.0;
  }
  
  void set_amr_callback(void (*f1)(int *,double *,int *,double *))
  {
    cg->setcallback(f1);
  }

  void register_amr_global_data(int, int, double *, int *,double *, int, int);
  void set_amr_patch_count(int);
  void register_amr_local_data(int, int ,int *, double *);  
  void exchangeAMRDonors(void);
  void checkComm(void);
  void outputStatistics(void);
<<<<<<< HEAD
  void myTimer(char const *, int);
=======
  void reduce_fringes(void);
>>>>>>> 599fc19a
};
      
  


#endif /* TIOGA_H */<|MERGE_RESOLUTION|>--- conflicted
+++ resolved
@@ -212,11 +212,8 @@
   void exchangeAMRDonors(void);
   void checkComm(void);
   void outputStatistics(void);
-<<<<<<< HEAD
   void myTimer(char const *, int);
-=======
   void reduce_fringes(void);
->>>>>>> 599fc19a
 };
       
   
