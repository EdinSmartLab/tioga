//
// This file is part of the Tioga software library
//
// Tioga  is a tool for overset grid assembly on parallel distributed systems
// Copyright (C) 2015 Jay Sitaraman
//
// This library is free software; you can redistribute it and/or
// modify it under the terms of the GNU Lesser General Public
// License as published by the Free Software Foundation; either
// version 2.1 of the License, or (at your option) any later version.
//
// This library is distributed in the hope that it will be useful,
// but WITHOUT ANY WARRANTY; without even the implied warranty of
// MERCHANTABILITY or FITNESS FOR A PARTICULAR PURPOSE.  See the GNU
// Lesser General Public License for more details.
//
// You should have received a copy of the GNU Lesser General Public
// License along with this library; if not, write to the Free Software
// Foundation, Inc., 51 Franklin Street, Fifth Floor, Boston, MA  02110-1301  USA
#include <stdio.h>
#include <stdlib.h>
#include <stdarg.h>
#include "tioga.h"
#include "globals.h"
#include <string.h>
//
// All the interfaces that are 
// accessible to third party f90 and C
// flow solvers
//
//
// Jay Sitaraman
// 02/24/2014
//
extern "C" {

  void tioga_init_f90_(int *scomm)
  {
    int id_proc,nprocs;
    MPI_Comm tcomm;
    //tcomm=(MPI_Comm) (*scomm);
    tcomm=MPI_Comm_f2c(*scomm);
    //
    tg=new tioga[1];
    //
    //MPI_Comm_rank(MPI_COMM_WORLD,&id_proc);
    //MPI_Comm_size(MPI_COMM_WORLD,&nprocs);
    MPI_Comm_rank(tcomm,&id_proc);
    MPI_Comm_size(tcomm,&nprocs);
    //
    tg->setCommunicator(tcomm,id_proc,nprocs);
    for(int i=0;i<MAXBLOCKS;i++)
     {
      idata[i].nc=NULL;
      idata[i].nv=NULL;
      idata[i].vconn=NULL;
     }
  }

  void tioga_init_(MPI_Comm tcomm)
  {
    int id_proc,nprocs;
    //MPI_Comm tcomm;
    //tcomm=(MPI_Comm) (*scomm);
    //tcomm=MPI_Comm_f2c(*scomm);
    //
    tg=new tioga[1];
    //
    //MPI_Comm_rank(MPI_COMM_WORLD,&id_proc);
    //MPI_Comm_size(MPI_COMM_WORLD,&nprocs);
    MPI_Comm_rank(tcomm,&id_proc);
    MPI_Comm_size(tcomm,&nprocs);
    //
    tg->setCommunicator(tcomm,id_proc,nprocs);
    for (int i=0;i<MAXBLOCKS;i++)
     {
      idata[i].nc=NULL;
      idata[i].nv=NULL;
      idata[i].vconn=NULL;
     }
  }
  
  void tioga_registergrid_data_(int *btag,int *nnodes,double *xyz,int *ibl,int *nwbc, int *nobc,int *wbcnode,
                               int *obcnode,int *ntypes,...)
   {
    va_list arguments;
    int i;
    int iblk=0;
    va_start(arguments, ntypes);

<<<<<<< HEAD
    if(idata[iblk].nv) free(idata[iblk].nv);
    if(idata[iblk].nc) free(idata[iblk].nc);
    if(idata[iblk].vconn) free(idata[iblk].vconn);
    idata[iblk].nv=(int *) malloc(sizeof(int)*(*ntypes));    
    idata[iblk].nc=(int *) malloc(sizeof(int)*(*ntypes));
    idata[iblk].vconn=(int **)malloc(sizeof(int *)*(*ntypes));
    for(i=0;i<*ntypes;i++)
     {
      idata[iblk].nv[i]=*(va_arg(arguments, int *));
      idata[iblk].nc[i]=*(va_arg(arguments, int *));
      idata[iblk].vconn[i]=va_arg(arguments, int *);
     }
    tg->registerGridData(*btag,*nnodes,xyz,ibl,*nwbc,*nobc,wbcnode,obcnode,*ntypes,idata[iblk].nv,idata[iblk].nc,idata[iblk].vconn);
  }


  void tioga_registergrid_data_mb_(int *bid, int *btag,int *nnodes,double *xyz,int *ibl,int *nwbc, int *nobc,int *wbcnode, 
=======
  void tioga_registergrid_data_(int *bid, int *btag,int *nnodes,double *xyz,int *ibl,int *nwbc, int *nobc,int *wbcnode, 
>>>>>>> 291df225
			       int *obcnode,int *ntypes,...)
  {
    va_list arguments;
    int i;
    int iblk=*bid-BASE;

    va_start(arguments, ntypes);

    if(idata[iblk].nv) free(idata[iblk].nv);
    if(idata[iblk].nc) free(idata[iblk].nc);
    if(idata[iblk].vconn) free(idata[iblk].vconn);
    idata[iblk].nv=(int *) malloc(sizeof(int)*(*ntypes));    
    idata[iblk].nc=(int *) malloc(sizeof(int)*(*ntypes));
    idata[iblk].vconn=(int **)malloc(sizeof(int *)*(*ntypes));
    for(i=0;i<*ntypes;i++)
     {
      idata[iblk].nv[i]=*(va_arg(arguments, int *));
      idata[iblk].nc[i]=*(va_arg(arguments, int *));
      idata[iblk].vconn[i]=va_arg(arguments, int *);
     }
    tg->registerGridData(*btag,*nnodes,xyz,ibl,*nwbc,*nobc,wbcnode,obcnode,*ntypes,idata[iblk].nv,idata[iblk].nc,idata[iblk].vconn);
  }

  void tioga_register_amr_global_data_(int *nf, int *qstride, double *qnodein,
				      int *idata,double *rdata,
				      int *ngridsin,int *qnodesize)
  {
    tg->register_amr_global_data(*nf,*qstride,qnodein,idata,rdata,*ngridsin,*qnodesize);
  }


  void tioga_register_amr_patch_count_(int *npatches)
  {
    tg->set_amr_patch_count(*npatches);
  }

  void tioga_register_amr_local_data_(int *ipatch,int *global_id,int *iblank,double *q)
  {
    tg->register_amr_local_data(*ipatch,*global_id,iblank,q);
  }

  void tioga_preprocess_grids_(void)
  {
    tg->profile();
  }

  void tioga_performconnectivity_(void)
  {
    tg->performConnectivity();
  }

  void tioga_performconnectivity_highorder_(void)
  {
    tg->performConnectivityHighOrder();
  }

  void tioga_performconnectivity_amr_(void)
  {
   tg->performConnectivityAMR();
  }

  void tioga_registersolution_(int *bid,double *q)
  {
    tg->registerSolution(*bid,q);
  }

<<<<<<< HEAD
  void tioga_dataupdate_mb_(int *nvar,char *itype)
=======

  void tioga_dataupdate_(int *nvar,char *itype)
>>>>>>> 291df225
  {
    int interptype;
    if (strstr(itype,"row")) 
      {
	interptype=0;
      }
    else if (strstr(itype,"column")) 
      {
	interptype=1;
      }
    else
      {
	printf("#tiogaInterface.C:dataupdate_:unknown data orientation\n");
	return;
      }

<<<<<<< HEAD
    //tg->dataUpdate(*nvar,interptype);

    if (tg->ihighGlobal==0) 
    {
      if (tg->iamrGlobal==0) 
      	{
     	    tg->dataUpdate(*nvar,interptype);
        }
     	else
     	  {
     	    tg->dataUpdate_AMR(*nvar,interptype);
     	  }
    }
    else
    {
     if (tg->iamrGlobal==0) 
       {
     	    tg->dataUpdate(*nvar,interptype,1);
       }
      else
      {
        printf("Data udpate between high-order near-body and AMR cartesian Not implemented yet\n");
      }
    }
  }

  void tioga_dataupdate_(double *q,int *nvar,char *itype)
  {
    int interptype;
    int bid=0;
    tg->registerSolution(bid,q);
    tioga_dataupdate_mb_(nvar,itype);
  }

=======
    tg->dataUpdate(*nvar,interptype);

    // if (tg->ihighGlobal==0) 
    //   {
    // 	if (tg->iamrGlobal==0) 
    // 	  {
    // 	    tg->dataUpdate(*nvar,interptype);
    // 	  }
    // 	else
    // 	  {
    // 	    tg->dataUpdate_AMR(*nvar,q,interptype);
    // 	  }
    //   }
    // else
    //   {
    // 	if (tg->iamrGlobal==0) 
    // 	  {
    // 	    tg->dataUpdate_highorder(*nvar,q,interptype);
    // 	  }
    // 	else
    // 	  {
    // 	    printf("Data udpate between high-order near-body and AMR cartesian Not implemented yet\n");
    // 	  }
    //   }
  }
>>>>>>> 291df225
  void tioga_writeoutputfiles_(int *nvar,char *itype)
  {
    int interptype;
    if (strstr(itype,"row")) 
      {
	interptype=0;
      }
    else if (strstr(itype,"column")) 
      {
	interptype=1;
      }
    else
      {
	printf("#tiogaInterface.C:dataupdate_:unknown data orientation\n");
	return;
      }
    tg->writeData(*nvar,interptype);
  }    
  void tioga_getdonorcount_(int *btag,int *dcount,int *fcount)
  {
    tg->getDonorCount(*btag,dcount,fcount);
  }
  void tioga_getdonorinfo_(int *btag,int *receptors,int *indices,double *frac,int *dcount)
  {
    tg->getDonorInfo(*btag,receptors,indices,frac,dcount);
  }

  void tioga_setsymmetry_(int *isym)
  {
    tg->setSymmetry(*isym);
  }

  void tioga_setresolutions_(double *nres,double *cres)
  {
    tg->setResolutions(nres,cres);
  }

  void tioga_setresolutions_multi_(int *btag,double *nres,double *cres)
  {
    tg->setResolutions(*btag,nres,cres);
  }
  
  void tioga_setcelliblank_(int *iblank_cell)
  {
    tg->set_cell_iblank(iblank_cell);
  }

  void tioga_set_highorder_callback_(void (*f1)(int*, int*),
				    void (*f2)(int *,int *,double *),
				    void (*f3)(int *,double *,int *,double *),
				    void (*f4)(int *,double *,int *,int *,double *,double *,int *),
				     void (*f5)(int *,int *,double *,int *,int *,double *))
  {
    tg->setcallback(f1,f2,f3,f4,f5);
    //    get_nodes_per_cell=f1;
    //get_receptor_nodes=f2;
    //donor_inclusion_test=f3;
    //donor_frac=f4;
    //convert_to_modal=f5;
  }
  
  void tioga_set_p4est_(void)
  {
    tg->set_p4est();
  }
  void tioga_set_amr_callback_(void (*f1)(int *,double *,int *,double *))
  {
    tg->set_amr_callback(f1);
  }
  void tioga_set_p4est_search_callback_(void (*f1)(double *xsearch,int *process_id,int *cell_id,int *npts),
					void (*f2)(int *pid,int *iflag))
  {
    tg->setp4estcallback(f1,f2);
  //jayfixme  tg->set_p4est_search_callback(f1);
  }  

  void tioga_reduce_fringes_(void)
  {
    tg->reduce_fringes();
  }

  void tioga_setnfringe_(int *nfringe)
  {
    tg->setNfringe(nfringe);
  }

  void tioga_setmexclude_(int *mexclude)
  {
   tg->setMexclude(mexclude);
  }

  void tioga_delete_(void)
   {
    delete [] tg;
    for(int i=0;i<MAXBLOCKS;i++)
     {
       if (idata[i].nc) free(idata[i].nc);
       if (idata[i].nv) free(idata[i].nv);
       if (idata[i].vconn) free(idata[i].vconn);
     }
   }

}<|MERGE_RESOLUTION|>--- conflicted
+++ resolved
@@ -20,6 +20,7 @@
 #include <stdio.h>
 #include <stdlib.h>
 #include <stdarg.h>
+#include "codetypes.h"
 #include "tioga.h"
 #include "globals.h"
 #include <string.h>
@@ -88,7 +89,6 @@
     int iblk=0;
     va_start(arguments, ntypes);
 
-<<<<<<< HEAD
     if(idata[iblk].nv) free(idata[iblk].nv);
     if(idata[iblk].nc) free(idata[iblk].nc);
     if(idata[iblk].vconn) free(idata[iblk].vconn);
@@ -106,9 +106,6 @@
 
 
   void tioga_registergrid_data_mb_(int *bid, int *btag,int *nnodes,double *xyz,int *ibl,int *nwbc, int *nobc,int *wbcnode, 
-=======
-  void tioga_registergrid_data_(int *bid, int *btag,int *nnodes,double *xyz,int *ibl,int *nwbc, int *nobc,int *wbcnode, 
->>>>>>> 291df225
 			       int *obcnode,int *ntypes,...)
   {
     va_list arguments;
@@ -175,12 +172,7 @@
     tg->registerSolution(*bid,q);
   }
 
-<<<<<<< HEAD
   void tioga_dataupdate_mb_(int *nvar,char *itype)
-=======
-
-  void tioga_dataupdate_(int *nvar,char *itype)
->>>>>>> 291df225
   {
     int interptype;
     if (strstr(itype,"row")) 
@@ -197,7 +189,6 @@
 	return;
       }
 
-<<<<<<< HEAD
     //tg->dataUpdate(*nvar,interptype);
 
     if (tg->ihighGlobal==0) 
@@ -232,33 +223,6 @@
     tioga_dataupdate_mb_(nvar,itype);
   }
 
-=======
-    tg->dataUpdate(*nvar,interptype);
-
-    // if (tg->ihighGlobal==0) 
-    //   {
-    // 	if (tg->iamrGlobal==0) 
-    // 	  {
-    // 	    tg->dataUpdate(*nvar,interptype);
-    // 	  }
-    // 	else
-    // 	  {
-    // 	    tg->dataUpdate_AMR(*nvar,q,interptype);
-    // 	  }
-    //   }
-    // else
-    //   {
-    // 	if (tg->iamrGlobal==0) 
-    // 	  {
-    // 	    tg->dataUpdate_highorder(*nvar,q,interptype);
-    // 	  }
-    // 	else
-    // 	  {
-    // 	    printf("Data udpate between high-order near-body and AMR cartesian Not implemented yet\n");
-    // 	  }
-    //   }
-  }
->>>>>>> 291df225
   void tioga_writeoutputfiles_(int *nvar,char *itype)
   {
     int interptype;
