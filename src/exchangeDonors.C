//
// This file is part of the Tioga software library
//
// Tioga  is a tool for overset grid assembly on parallel distributed systems
// Copyright (C) 2015 Jay Sitaraman
//
// This library is free software; you can redistribute it and/or
// modify it under the terms of the GNU Lesser General Public
// License as published by the Free Software Foundation; either
// version 2.1 of the License, or (at your option) any later version.
//
// This library is distributed in the hope that it will be useful,
// but WITHOUT ANY WARRANTY; without even the implied warranty of
// MERCHANTABILITY or FITNESS FOR A PARTICULAR PURPOSE.  See the GNU
// Lesser General Public License for more details.
//
// You should have received a copy of the GNU Lesser General Public
// License along with this library; if not, write to the Free Software
// Foundation, Inc., 51 Franklin Street, Fifth Floor, Boston, MA  02110-1301  USA
#include "tioga.h"

void tioga::exchangeDonors(void)
{
  // get the processor map for sending and receiving
  int nsend, nrecv;
  int *sndMap, *rcvMap;
  pc->getMap(&nsend,&nrecv,&sndMap,&rcvMap);

  if (nsend == 0) return;

  int* icount = (int *)malloc(sizeof(int)*nsend);
  int* dcount = (int *)malloc(sizeof(int)*nsend);

  // create packets to send and receive
  // and initialize them to zero
  PACKET* sndPack = (PACKET *)malloc(sizeof(PACKET)*nsend);
  PACKET* rcvPack = (PACKET *)malloc(sizeof(PACKET)*nrecv);

  pc->initPackets(sndPack,rcvPack);

  // Get a list of donor-cell resolutions for all fringe points found within this grid
  mb->getDonorPacket(sndPack,nsend);

  // Exchange the data (comm1)
  pc->sendRecvPackets(sndPack,rcvPack);

  // Packet received has all the donor data for this grid's potential fringe points
  // Use this to populate link lists per point
  mb->initializeDonorList();

  for (int k = 0; k < nrecv; k++)
  {
    int m = 0;
    for (int i = 0; i < rcvPack[k].nints/3; i++)
    {
      int meshtag = rcvPack[k].intData[m++];
      int pointid = rcvPack[k].intData[m++];
      int remoteid = rcvPack[k].intData[m++];
      double donorRes = rcvPack[k].realData[i];
      mb->insertAndSort(pointid,k,meshtag,remoteid,donorRes);
    }
  }

  // figure out the state of each point now (i.e. if its a hole or fringe or field)
  double* receptorResolution = NULL;
  int* donorRecords = NULL;
  int nrecords;
  mb->processDonors(holeMap,nmesh,&donorRecords,&receptorResolution,&nrecords);
<<<<<<< HEAD
  //
  // free Send and recv data
  //
  pc->clearPackets(sndPack,rcvPack);
  //
  // count number of records in each
  // packet
  //
  for(i=0;i<nrecords;i++)
    {
      k=donorRecords[2*i];
      sndPack[k].nints++;
      sndPack[k].nreals++;
    }
  //
  // allocate the data containers
  //
  for(k=0;k<nsend;k++)
    {
     sndPack[k].intData=(int *)malloc(sizeof(int)*sndPack[k].nints);
     sndPack[k].realData=(double *)malloc(sizeof(double)*sndPack[k].nreals);
     icount[k]=dcount[k]=0;
    }
  //
  for (i=0;i<nrecords;i++)
    {
      k=donorRecords[2*i];
      sndPack[k].intData[icount[k]++]=donorRecords[2*i+1];
      sndPack[k].realData[dcount[k]++]=receptorResolution[i];
    }
  //
  // now communicate the data (comm2)
  //
  pc->sendRecvPackets(sndPack,rcvPack); 
  //
  // create the interpolation list now
  //
  ninterp=0;
  for(k=0;k<nrecv;k++)
    ninterp+=rcvPack[k].nints;
  //
  mb->initializeInterpList(ninterp);
  //
  m=0;
  for(k=0;k<nrecv;k++)
    for(i=0;i<rcvPack[k].nints;i++)
      mb->findInterpData(&m,rcvPack[k].intData[i],rcvPack[k].realData[i]);
  mb->set_ninterp(m);
  //
  //printf("process %d has (%d,%d) points to interpolate out %d donors\n",myid,ninterp,m,mb->donorCount);
  //
  pc->clearPackets(sndPack,rcvPack);
  if (donorRecords) free(donorRecords);
  donorRecords=NULL;
  //
  // cancel donors that have conflict 
  //
  mb->getCancellationData(&nrecords,&donorRecords);
  //printf("process %d has %d cancelled receptors\n",myid,nrecords);
  //
  
  for(i=0;i<nrecords;i++)
    {
      k=donorRecords[2*i];
      sndPack[k].nints++;
   }
  for(k=0;k<nsend;k++)
    {
      sndPack[k].intData=(int *)malloc(sizeof(int)*sndPack[k].nints);
      icount[k]=0;
    }  
  for(i=0;i<nrecords;i++)
    {
      k=donorRecords[2*i];
      sndPack[k].intData[icount[k]++]=donorRecords[2*i+1];
    }
  //
  // communicate the cancellation data (comm 3)
  //
  pc->sendRecvPackets(sndPack,rcvPack);
  //
  for(k=0;k<nrecv;k++)
    {
      for(i=0;i<rcvPack[k].nints;i++)
	mb->cancelDonor(rcvPack[k].intData[i]);
    }
  //
  if (donorRecords) free(donorRecords);  
  donorRecords=NULL;
  pc->clearPackets(sndPack,rcvPack);
  //
  mb->getInterpData(&nrecords,&donorRecords);
  //
  for(i=0;i<nrecords;i++)
    {
      k=donorRecords[2*i];
      sndPack[k].nints++;
    }
  for(k=0;k<nsend;k++)
    {
      sndPack[k].intData=(int *)malloc(sizeof(int)*sndPack[k].nints);
      icount[k]=0;
    }  
  for(i=0;i<nrecords;i++)
    {
      k=donorRecords[2*i];
      sndPack[k].intData[icount[k]++]=donorRecords[2*i+1];
    }
  //
  // communicate the final receptor data (comm 4)
  //
  pc->sendRecvPackets(sndPack,rcvPack);
  mb->clearIblanks();
  for(k=0;k<nrecv;k++)
    for(i=0;i<rcvPack[k].nints;i++)
      mb->setIblanks(rcvPack[k].intData[i]);
  //
  // finished the communication, free all 
  // memory now
  //
  if (donorRecords) free(donorRecords);
  if (receptorResolution) free(receptorResolution);
  if (icount) free(icount);
  if (dcount) free(dcount);
  //
  // free Send and recv data
  //
  pc->clearPackets(sndPack,rcvPack);
  free(sndPack);
  free(rcvPack);
}

void tioga::outputStatistics(void)
{
  int mstats[2],mstats_global[2];
  mb->getStats(mstats);
  MPI_Reduce(mstats,mstats_global,2,MPI_INT,MPI_SUM,0,scomm);
  if (myid==0) {
    printf("#tioga -----------------------------------------\n");
    printf("#tioga : total receptors:\t%d\n",mstats_global[1]);
    printf("#tioga : total holes    :\t%d\n",mstats_global[0]);
    printf("#tioga -----------------------------------------\n");
  }
}






































































































































































































































=======
  /// ^ acutally processing fringe/receptor nodes based partly on their available donors
>>>>>>> 8656f4e5

//  if (iartbnd)
//  {
//    free(donorRecords);
//    free(receptorResolution);
//    free(icount);
//    free(dcount);

//    // free Send and recv data
//    pc->clearPackets(sndPack,rcvPack);
//    free(sndPack);
//    free(rcvPack);

//    return;
//  }

  // free Send and recv data
  pc->clearPackets(sndPack,rcvPack);

  // count number of records in each packet
  for (int i = 0; i < nrecords; i++)
  {
    int k = donorRecords[2*i];
    sndPack[k].nints++;
    sndPack[k].nreals++;
  }

  // allocate the data containers
  for (int k = 0; k < nsend; k++)
  {
    sndPack[k].intData = (int *)malloc(sizeof(int)*sndPack[k].nints);
    sndPack[k].realData = (double *)malloc(sizeof(double)*sndPack[k].nreals);
    icount[k] = dcount[k] = 0;
  }

  for (int i = 0; i < nrecords; i++)
  {
    int k = donorRecords[2*i];
    sndPack[k].intData[icount[k]++] = donorRecords[2*i+1];
    sndPack[k].realData[dcount[k]++] = receptorResolution[i];
  }

  // now communicate the data (comm2)
  pc->sendRecvPackets(sndPack,rcvPack);

  // create the interpolation list now
  int ninterp=0;
  for (int k = 0; k < nrecv; k++)
    ninterp += rcvPack[k].nints;

  mb->initializeInterpList(ninterp);

  // Figure out which points from other grids we should be interpolating to
  int npoints = 0;
  for (int k = 0; k < nrecv; k++)
    for (int i = 0; i < rcvPack[k].nints; i++)
      mb->findInterpData(npoints,rcvPack[k].intData[i],rcvPack[k].realData[i]);

  mb->set_ninterp(npoints);

  //printf("process %d has (%d,%d) points to interpolate out %d donors\n",myid,ninterp,m,mb->donorCount);

  pc->clearPackets(sndPack,rcvPack);
  free(donorRecords);
  donorRecords=NULL;

  // cancel donors that have conflict
  mb->getCancellationData(nrecords, donorRecords);
  //printf("process %d has %d cancelled receptors\n",myid,nrecords);

  for (int i = 0; i < nrecords; i++)
  {
    int k = donorRecords[2*i];
    sndPack[k].nints++;
  }

  for (int k = 0; k < nsend; k++)
  {
    sndPack[k].intData = (int *)malloc(sizeof(int)*sndPack[k].nints);
    icount[k] = 0;
  }

  for (int i = 0; i < nrecords; i++)
  {
    int k = donorRecords[2*i];
    sndPack[k].intData[icount[k]++] = donorRecords[2*i+1];
  }

  // communicate the cancellation data (comm 3)
  pc->sendRecvPackets(sndPack,rcvPack);

  for (int k = 0; k < nrecv; k++)
  {
    for (int i = 0; i < rcvPack[k].nints; i++)
      mb->cancelDonor(rcvPack[k].intData[i]);
  }

  free(donorRecords);
  donorRecords = NULL;
  pc->clearPackets(sndPack,rcvPack);

  mb->getInterpData(nrecords, donorRecords);

  for (int i = 0; i < nrecords; i++)
  {
    int k = donorRecords[2*i];
    sndPack[k].nints++;
  }

  for (int k = 0; k < nsend; k++)
  {
    sndPack[k].intData = (int *)malloc(sizeof(int)*sndPack[k].nints);
    icount[k] = 0;
  }

  for (int i = 0; i < nrecords; i++)
  {
    int k = donorRecords[2*i];
    sndPack[k].intData[icount[k]++] = donorRecords[2*i+1];
  }

  // communicate the final receptor data (comm 4)
  pc->sendRecvPackets(sndPack,rcvPack);
  mb->clearIblanks();
  for (int k = 0; k < nrecv; k++)
    for (int i = 0; i < rcvPack[k].nints; i++)
      mb->setIblanks(rcvPack[k].intData[i]);

  // finished the communication, free all memory now
  free(donorRecords);
  free(receptorResolution);
  free(icount);
  free(dcount);

  // free Send and recv data
  pc->clearPackets(sndPack,rcvPack);
  free(sndPack);
  free(rcvPack);
}

void tioga::outputStatistics(void)
{
  int mstats[2],mstats_global[2];
  mb->getStats(mstats);
  MPI_Reduce(mstats,mstats_global,2,MPI_INT,MPI_SUM,0,scomm);
  if (myid==0) {
    printf("#tioga -----------------------------------------\n");
    printf("#tioga : total receptors:\t%d\n",mstats_global[1]);
    printf("#tioga : total holes    :\t%d\n",mstats_global[0]);
    printf("#tioga -----------------------------------------\n");
  }
}<|MERGE_RESOLUTION|>--- conflicted
+++ resolved
@@ -66,134 +66,142 @@
   int* donorRecords = NULL;
   int nrecords;
   mb->processDonors(holeMap,nmesh,&donorRecords,&receptorResolution,&nrecords);
-<<<<<<< HEAD
-  //
+  /// ^ acutally processing fringe/receptor nodes based partly on their available donors
+
+//  if (iartbnd)
+//  {
+//    free(donorRecords);
+//    free(receptorResolution);
+//    free(icount);
+//    free(dcount);
+
+//    // free Send and recv data
+//    pc->clearPackets(sndPack,rcvPack);
+//    free(sndPack);
+//    free(rcvPack);
+
+//    return;
+//  }
+
   // free Send and recv data
-  //
-  pc->clearPackets(sndPack,rcvPack);
-  //
-  // count number of records in each
-  // packet
-  //
-  for(i=0;i<nrecords;i++)
-    {
-      k=donorRecords[2*i];
-      sndPack[k].nints++;
-      sndPack[k].nreals++;
-    }
-  //
+  pc->clearPackets(sndPack,rcvPack);
+
+  // count number of records in each packet
+  for (int i = 0; i < nrecords; i++)
+  {
+    int k = donorRecords[2*i];
+    sndPack[k].nints++;
+    sndPack[k].nreals++;
+  }
+
   // allocate the data containers
-  //
-  for(k=0;k<nsend;k++)
-    {
-     sndPack[k].intData=(int *)malloc(sizeof(int)*sndPack[k].nints);
-     sndPack[k].realData=(double *)malloc(sizeof(double)*sndPack[k].nreals);
-     icount[k]=dcount[k]=0;
-    }
-  //
-  for (i=0;i<nrecords;i++)
-    {
-      k=donorRecords[2*i];
-      sndPack[k].intData[icount[k]++]=donorRecords[2*i+1];
-      sndPack[k].realData[dcount[k]++]=receptorResolution[i];
-    }
-  //
+  for (int k = 0; k < nsend; k++)
+  {
+    sndPack[k].intData = (int *)malloc(sizeof(int)*sndPack[k].nints);
+    sndPack[k].realData = (double *)malloc(sizeof(double)*sndPack[k].nreals);
+    icount[k] = dcount[k] = 0;
+  }
+
+  for (int i = 0; i < nrecords; i++)
+  {
+    int k = donorRecords[2*i];
+    sndPack[k].intData[icount[k]++] = donorRecords[2*i+1];
+    sndPack[k].realData[dcount[k]++] = receptorResolution[i];
+  }
+
   // now communicate the data (comm2)
-  //
-  pc->sendRecvPackets(sndPack,rcvPack); 
-  //
+  pc->sendRecvPackets(sndPack,rcvPack);
+
   // create the interpolation list now
-  //
-  ninterp=0;
-  for(k=0;k<nrecv;k++)
-    ninterp+=rcvPack[k].nints;
-  //
+  int ninterp=0;
+  for (int k = 0; k < nrecv; k++)
+    ninterp += rcvPack[k].nints;
+
   mb->initializeInterpList(ninterp);
-  //
-  m=0;
-  for(k=0;k<nrecv;k++)
-    for(i=0;i<rcvPack[k].nints;i++)
-      mb->findInterpData(&m,rcvPack[k].intData[i],rcvPack[k].realData[i]);
-  mb->set_ninterp(m);
-  //
+
+  // Figure out which points from other grids we should be interpolating to
+  int npoints = 0;
+  for (int k = 0; k < nrecv; k++)
+    for (int i = 0; i < rcvPack[k].nints; i++)
+      mb->findInterpData(npoints,rcvPack[k].intData[i],rcvPack[k].realData[i]);
+
+  mb->set_ninterp(npoints);
+
   //printf("process %d has (%d,%d) points to interpolate out %d donors\n",myid,ninterp,m,mb->donorCount);
-  //
-  pc->clearPackets(sndPack,rcvPack);
-  if (donorRecords) free(donorRecords);
+
+  pc->clearPackets(sndPack,rcvPack);
+  free(donorRecords);
   donorRecords=NULL;
-  //
-  // cancel donors that have conflict 
-  //
-  mb->getCancellationData(&nrecords,&donorRecords);
+
+  // cancel donors that have conflict
+  mb->getCancellationData(nrecords, donorRecords);
   //printf("process %d has %d cancelled receptors\n",myid,nrecords);
-  //
-  
-  for(i=0;i<nrecords;i++)
-    {
-      k=donorRecords[2*i];
-      sndPack[k].nints++;
-   }
-  for(k=0;k<nsend;k++)
-    {
-      sndPack[k].intData=(int *)malloc(sizeof(int)*sndPack[k].nints);
-      icount[k]=0;
-    }  
-  for(i=0;i<nrecords;i++)
-    {
-      k=donorRecords[2*i];
-      sndPack[k].intData[icount[k]++]=donorRecords[2*i+1];
-    }
-  //
+
+  for (int i = 0; i < nrecords; i++)
+  {
+    int k = donorRecords[2*i];
+    sndPack[k].nints++;
+  }
+
+  for (int k = 0; k < nsend; k++)
+  {
+    sndPack[k].intData = (int *)malloc(sizeof(int)*sndPack[k].nints);
+    icount[k] = 0;
+  }
+
+  for (int i = 0; i < nrecords; i++)
+  {
+    int k = donorRecords[2*i];
+    sndPack[k].intData[icount[k]++] = donorRecords[2*i+1];
+  }
+
   // communicate the cancellation data (comm 3)
-  //
-  pc->sendRecvPackets(sndPack,rcvPack);
-  //
-  for(k=0;k<nrecv;k++)
-    {
-      for(i=0;i<rcvPack[k].nints;i++)
-	mb->cancelDonor(rcvPack[k].intData[i]);
-    }
-  //
-  if (donorRecords) free(donorRecords);  
-  donorRecords=NULL;
-  pc->clearPackets(sndPack,rcvPack);
-  //
-  mb->getInterpData(&nrecords,&donorRecords);
-  //
-  for(i=0;i<nrecords;i++)
-    {
-      k=donorRecords[2*i];
-      sndPack[k].nints++;
-    }
-  for(k=0;k<nsend;k++)
-    {
-      sndPack[k].intData=(int *)malloc(sizeof(int)*sndPack[k].nints);
-      icount[k]=0;
-    }  
-  for(i=0;i<nrecords;i++)
-    {
-      k=donorRecords[2*i];
-      sndPack[k].intData[icount[k]++]=donorRecords[2*i+1];
-    }
-  //
+  pc->sendRecvPackets(sndPack,rcvPack);
+
+  for (int k = 0; k < nrecv; k++)
+  {
+    for (int i = 0; i < rcvPack[k].nints; i++)
+      mb->cancelDonor(rcvPack[k].intData[i]);
+  }
+
+  free(donorRecords);
+  donorRecords = NULL;
+  pc->clearPackets(sndPack,rcvPack);
+
+  mb->getInterpData(nrecords, donorRecords);
+
+  for (int i = 0; i < nrecords; i++)
+  {
+    int k = donorRecords[2*i];
+    sndPack[k].nints++;
+  }
+
+  for (int k = 0; k < nsend; k++)
+  {
+    sndPack[k].intData = (int *)malloc(sizeof(int)*sndPack[k].nints);
+    icount[k] = 0;
+  }
+
+  for (int i = 0; i < nrecords; i++)
+  {
+    int k = donorRecords[2*i];
+    sndPack[k].intData[icount[k]++] = donorRecords[2*i+1];
+  }
+
   // communicate the final receptor data (comm 4)
-  //
   pc->sendRecvPackets(sndPack,rcvPack);
   mb->clearIblanks();
-  for(k=0;k<nrecv;k++)
-    for(i=0;i<rcvPack[k].nints;i++)
+  for (int k = 0; k < nrecv; k++)
+    for (int i = 0; i < rcvPack[k].nints; i++)
       mb->setIblanks(rcvPack[k].intData[i]);
-  //
-  // finished the communication, free all 
-  // memory now
-  //
-  if (donorRecords) free(donorRecords);
-  if (receptorResolution) free(receptorResolution);
-  if (icount) free(icount);
-  if (dcount) free(dcount);
-  //
+
+  // finished the communication, free all memory now
+  free(donorRecords);
+  free(receptorResolution);
+  free(icount);
+  free(dcount);
+
   // free Send and recv data
-  //
   pc->clearPackets(sndPack,rcvPack);
   free(sndPack);
   free(rcvPack);
@@ -210,389 +218,4 @@
     printf("#tioga : total holes    :\t%d\n",mstats_global[0]);
     printf("#tioga -----------------------------------------\n");
   }
-}
-
-
-
-
-
-
-
-
-
-
-
-
-
-
-
-
-
-
-
-
-
-
-
-
-
-
-
-
-
-
-
-
-
-
-
-
-
-
-
-
-
-
-
-
-
-
-
-
-
-
-
-
-
-
-
-
-
-
-
-
-
-
-
-
-
-
-
-
-
-
-
-
-
-
-
-
-
-
-
-
-
-
-
-
-
-
-
-
-
-
-
-
-
-
-
-
-
-
-
-
-
-
-
-
-
-
-
-
-
-
-
-
-
-
-
-
-
-
-
-
-
-
-
-
-
-
-
-
-
-
-
-
-
-
-
-
-
-
-
-
-
-
-
-
-
-
-
-
-
-
-
-
-
-
-
-
-
-
-
-
-
-
-
-
-
-
-
-
-
-
-
-
-
-
-
-
-
-
-
-
-
-
-
-
-
-
-
-
-
-
-
-
-
-
-
-
-
-
-
-
-
-
-
-
-
-
-
-
-
-
-
-
-
-
-
-
-
-
-
-
-
-
-
-
-
-
-
-
-
-
-=======
-  /// ^ acutally processing fringe/receptor nodes based partly on their available donors
->>>>>>> 8656f4e5
-
-//  if (iartbnd)
-//  {
-//    free(donorRecords);
-//    free(receptorResolution);
-//    free(icount);
-//    free(dcount);
-
-//    // free Send and recv data
-//    pc->clearPackets(sndPack,rcvPack);
-//    free(sndPack);
-//    free(rcvPack);
-
-//    return;
-//  }
-
-  // free Send and recv data
-  pc->clearPackets(sndPack,rcvPack);
-
-  // count number of records in each packet
-  for (int i = 0; i < nrecords; i++)
-  {
-    int k = donorRecords[2*i];
-    sndPack[k].nints++;
-    sndPack[k].nreals++;
-  }
-
-  // allocate the data containers
-  for (int k = 0; k < nsend; k++)
-  {
-    sndPack[k].intData = (int *)malloc(sizeof(int)*sndPack[k].nints);
-    sndPack[k].realData = (double *)malloc(sizeof(double)*sndPack[k].nreals);
-    icount[k] = dcount[k] = 0;
-  }
-
-  for (int i = 0; i < nrecords; i++)
-  {
-    int k = donorRecords[2*i];
-    sndPack[k].intData[icount[k]++] = donorRecords[2*i+1];
-    sndPack[k].realData[dcount[k]++] = receptorResolution[i];
-  }
-
-  // now communicate the data (comm2)
-  pc->sendRecvPackets(sndPack,rcvPack);
-
-  // create the interpolation list now
-  int ninterp=0;
-  for (int k = 0; k < nrecv; k++)
-    ninterp += rcvPack[k].nints;
-
-  mb->initializeInterpList(ninterp);
-
-  // Figure out which points from other grids we should be interpolating to
-  int npoints = 0;
-  for (int k = 0; k < nrecv; k++)
-    for (int i = 0; i < rcvPack[k].nints; i++)
-      mb->findInterpData(npoints,rcvPack[k].intData[i],rcvPack[k].realData[i]);
-
-  mb->set_ninterp(npoints);
-
-  //printf("process %d has (%d,%d) points to interpolate out %d donors\n",myid,ninterp,m,mb->donorCount);
-
-  pc->clearPackets(sndPack,rcvPack);
-  free(donorRecords);
-  donorRecords=NULL;
-
-  // cancel donors that have conflict
-  mb->getCancellationData(nrecords, donorRecords);
-  //printf("process %d has %d cancelled receptors\n",myid,nrecords);
-
-  for (int i = 0; i < nrecords; i++)
-  {
-    int k = donorRecords[2*i];
-    sndPack[k].nints++;
-  }
-
-  for (int k = 0; k < nsend; k++)
-  {
-    sndPack[k].intData = (int *)malloc(sizeof(int)*sndPack[k].nints);
-    icount[k] = 0;
-  }
-
-  for (int i = 0; i < nrecords; i++)
-  {
-    int k = donorRecords[2*i];
-    sndPack[k].intData[icount[k]++] = donorRecords[2*i+1];
-  }
-
-  // communicate the cancellation data (comm 3)
-  pc->sendRecvPackets(sndPack,rcvPack);
-
-  for (int k = 0; k < nrecv; k++)
-  {
-    for (int i = 0; i < rcvPack[k].nints; i++)
-      mb->cancelDonor(rcvPack[k].intData[i]);
-  }
-
-  free(donorRecords);
-  donorRecords = NULL;
-  pc->clearPackets(sndPack,rcvPack);
-
-  mb->getInterpData(nrecords, donorRecords);
-
-  for (int i = 0; i < nrecords; i++)
-  {
-    int k = donorRecords[2*i];
-    sndPack[k].nints++;
-  }
-
-  for (int k = 0; k < nsend; k++)
-  {
-    sndPack[k].intData = (int *)malloc(sizeof(int)*sndPack[k].nints);
-    icount[k] = 0;
-  }
-
-  for (int i = 0; i < nrecords; i++)
-  {
-    int k = donorRecords[2*i];
-    sndPack[k].intData[icount[k]++] = donorRecords[2*i+1];
-  }
-
-  // communicate the final receptor data (comm 4)
-  pc->sendRecvPackets(sndPack,rcvPack);
-  mb->clearIblanks();
-  for (int k = 0; k < nrecv; k++)
-    for (int i = 0; i < rcvPack[k].nints; i++)
-      mb->setIblanks(rcvPack[k].intData[i]);
-
-  // finished the communication, free all memory now
-  free(donorRecords);
-  free(receptorResolution);
-  free(icount);
-  free(dcount);
-
-  // free Send and recv data
-  pc->clearPackets(sndPack,rcvPack);
-  free(sndPack);
-  free(rcvPack);
-}
-
-void tioga::outputStatistics(void)
-{
-  int mstats[2],mstats_global[2];
-  mb->getStats(mstats);
-  MPI_Reduce(mstats,mstats_global,2,MPI_INT,MPI_SUM,0,scomm);
-  if (myid==0) {
-    printf("#tioga -----------------------------------------\n");
-    printf("#tioga : total receptors:\t%d\n",mstats_global[1]);
-    printf("#tioga : total holes    :\t%d\n",mstats_global[0]);
-    printf("#tioga -----------------------------------------\n");
-  }
 }