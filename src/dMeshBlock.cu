#include "dMeshBlock.h"
#include "funcs.hpp"

#include "device_functions.h"
#include "math.h"

#define MAX_UCHAR 255

/* --- Handy Vector Operation Macros --- */

#define NF1 16 // 16-32 depending on unstructured-ness of grid & desire for robustness
#define NF2  4 // 3-6 depending on unstructured-ness of grid & desire for robustness

#define CROSS(a, b, c) { \
  c[0] = a[1]*b[2] - a[2]*b[1]; \
  c[1] = a[2]*b[0] - a[0]*b[2]; \
  c[2] = a[0]*b[1] - a[1]*b[0]; }

#define CROSS4(a1, a2, b1, b2, c) { \
  c[0] = (a1[1]-a2[1])*(b1[2]-b2[2]) - (a1[2]-a2[2])*(b1[1]-b2[1]); \
  c[1] = (a1[2]-a2[2])*(b1[0]-b2[0]) - (a1[0]-a2[0])*(b1[2]-b2[2]); \
  c[2] = (a1[0]-a2[0])*(b1[1]-b2[1]) - (a1[1]-a2[1])*(b1[0]-b2[0]); }

#define DOT(a, b) (a[0]*b[0] + a[1]*b[1] + a[2]*b[2])

#define NORM(a) sqrt(a[0]*a[0]+a[1]*a[1]+a[2]*a[2])

static
__device__ __forceinline__
float DOTCROSS4(const float* __restrict__ c,
                 const float* __restrict__ a1, const float* __restrict__ a2,
                 const float* __restrict__ b1, const float* __restrict__ b2)
{
  float d[3];
  CROSS4(a1,a2,b1,b2,d)
  return DOT(c,d);
}


/* --- Misc. Helpful CUDA kernels --- */

__device__ __forceinline__
void print_nodes(const double* pts, int id, int npts)
{
  int idx = threadIdx.x;
  for (int tid = 0; tid < 32; tid++)
  {
    if (idx == tid)
    {
      printf("Points%d = [",id);
      for (int i = 0; i < npts - 1; i++)
        printf("%f %f %f;\n",pts[3*i+0],pts[3*i+1],pts[3*i+2]);

      int I = npts-1;
      printf("%f %f %f];\n",pts[3*I+0],pts[3*I+1],pts[3*I+2]);
    }
  }
}

#define WARP_SZ 32

__device__
inline int lane_id(void) { return threadIdx.x % WARP_SZ; }

__device__
inline int warp_bcast(int v, int leader) { return __shfl(v, leader); }

__device__ __forceinline__
float warpAllReduceMin(float val)
{
  for (int mask = warpSize/2; mask > 0; mask /= 2)
    val = fminf(val, __shfl_xor(val, mask));
  return val;
}

__device__
int floatToOrderedInt(float floatVal)
{
  int intVal = __float_as_int(floatVal);

  return (intVal >= 0) ? intVal : intVal ^ 0x8FFFFFFF;
}

__device__
unsigned int floatToUint(float fval)
{
  unsigned int ival = __float_as_uint(fval);
  unsigned int mask = -int(ival >> 31) | 0x80000000;
  return ival ^ mask;
}

__device__
float uintToFloat(unsigned int ival)
{
  unsigned int mask = ((ival >> 31) - 1) | 0x80000000;
  return __uint_as_float(ival ^ mask);
}

__device__
float orderedIntToFloat(int intVal)
{
  return __int_as_float( (intVal >= 0) ? intVal : intVal ^ 0x8FFFFFFF );
}

__device__ float atomicMaxf(float* address, float val)
{
  //int *iaddr = (int*)address;
  int old = __float_as_int(*address);
  int assumed;
  while (val > __int_as_float(old))
  {
    assumed = old;
    old = atomicCAS((int*)address, assumed, __float_as_int(val));
  }
  return __int_as_float(old);
}

__device__ float atomicMinf(float* address, float val)
{
  int old = __float_as_int(*address);
  int assumed;
  while (val < __int_as_float(old))
  {
    assumed = old;
    old = atomicCAS((int*)address, assumed, __float_as_int(val));
  }
  return __int_as_float(old);
}

/*! Warp-aggregated atomic increment
 *  https://devblogs.nvidia.com/parallelforall/cuda-pro-tip-optimized-filtering-warp-aggregated-atomics/ */
__device__
int atomicAggInc(int *ctr)
{
  int mask = __ballot(1);
  // select the leader
  int leader = __ffs(mask) - 1;
  // leader does the update
  int res;
  if (lane_id() == leader)
    res = atomicAdd(ctr, __popc(mask));
  // brodcast result
  res = warp_bcast(res, leader);
  // each thread computes its own value
  return res + __popc(mask & ((1 << lane_id()) - 1));
}

/* ------ dMeshBlock Member Functions ------ */

void dMeshBlock::dataToDevice(int ndims, int nnodes, int ncells, int ncells_adt,
    int nsearch, int* nv, int* nc, int* eleList, double* eleBBox, int* isearch,
    double* xsearch, int rank)
{
  this->nnodes = nnodes;
  this->ncells = ncells;
  this->nc_adt = ncells_adt;

  this->nv = nv;
  this->nc = nc;

  nvert = nv[0];

  this->rank = rank;

  this->eleBBox.assign(eleBBox, ncells_adt*ndims*2);
  this->eleList.assign(eleList, ncells_adt);

  this->nsearch = nsearch;
  this->isearch.assign(isearch, nsearch);
  this->xsearch.assign(xsearch, nsearch*nDims);
  rst.resize(nsearch*nDims);
  donorId.resize(nsearch);

  auto ijk2gmsh_h = tg_funcs::structured_to_gmsh_hex(nvert);
  ijk2gmsh.assign(ijk2gmsh_h.data(), ijk2gmsh_h.size());

  int nSide = std::cbrt(nvert);
  std::vector<double> xlist_h(nSide);
  std::vector<float> xlistf_h(nSide);
  double dxi = 2./(nSide-1);

  for (int i = 0; i < nSide; i++)
    xlist_h[i] = -1. + i*dxi;

  for (int i = 0; i < nSide; i++)
    xlistf_h[i] = xlist_h[i];

  xlist.assign(xlist_h.data(), xlist_h.size());
  xlistf.assign(xlistf_h.data(), xlistf_h.size());
}

void dMeshBlock::extraDataToDevice(int* vconn)
{
//  c2v.assign(vconn, nvert*ncells);
}

void dMeshBlock::assignHoleMap(bool hasWall, int* nx, int* sam, double* extents)
{
  if (hasWall)
  {
    int size = nx[0]*nx[1]*nx[2];

    std::vector<char> tmp_sam(size);
    for (int i = 0; i < size; i++)
      tmp_sam[i] = (char)sam[i];

    double dx[3];
    for (int d = 0; d < 3; d++)
      dx[d] = (extents[d+3] - extents[d]) / nx[d];

    hm_sam.assign(tmp_sam.data(), size);
    hm_extents.assign(extents, 6);
    hm_nx.assign(nx, 3);
    hm_dx.assign(dx, 3);
  }
  else
  {
    clearHoleMap();
  }
}

void dMeshBlock::clearHoleMap(void)
{
  int nx[3] = {0,0,0};
  double dx[3] = {0,0,0};
  double extents[6] = {0,0,0,0,0,0};

  hm_sam.resize(0);

  hm_nx.assign(nx, 3);
  hm_dx.assign(dx, 3);
  hm_extents.assign(extents, 6);
}

void dMeshBlock::updateADTData(int ncells_adt, int* eleList, double* eleBBox)
{
  this->eleBBox.assign(eleBBox, ncells_adt*nDims*2);
  this->eleList.assign(eleList, ncells_adt);
}

void dMeshBlock::updateSearchPoints(int nsearch, int *isearch, double *xsearch)
{
  this->nsearch = nsearch;
  this->isearch.assign(isearch, nsearch);
  this->xsearch.assign(xsearch, nsearch*nDims);
  rst.resize(nsearch*nDims);
  donorId.resize(nsearch);
}

void dMeshBlock::setDeviceData(double* vx, double* ex, int* ibc, int* ibf)
{
  x = vx;
  iblank_cell = ibc;
  iblank_face = ibf;
  coord = ex;
}

void dMeshBlock::setTransform(double* mat, double* off, int ndim)
{
  if (ndim != nDims)
    ThrowException("dMeshBlock::set_transform: input ndim != nDims");

  rrot = true; /// WORKING ON ADT REBUILD - DISABLED RROT
  Rmat.assign(mat, ndim*ndim);
  offset.assign(off, ndim);
}

/* ---------------------------- Direct Cut Method Functions --------------------------- */

static
__device__
float lineSegmentDistance(float *p1, float *p2, float *p3, float *p4, float *dx)
{
  // Get the line equations
  const float U[3] = {p2[0]-p1[0], p2[1]-p1[1], p2[2]-p1[2]};
  const float V[3] = {p4[0]-p3[0], p4[1]-p3[1], p4[2]-p3[2]};
  const float W[3] = {p1[0]-p3[0], p1[1]-p3[1], p1[2]-p3[2]};
  const float uu = U[0]*U[0] + U[1]*U[1] + U[2]*U[2];
  const float vv = V[0]*V[0] + V[1]*V[1] + V[2]*V[2];
  const float uv = U[0]*V[0] + U[1]*V[1] + U[2]*V[2];

  const float uw = U[0]*W[0] + U[1]*W[1] + U[2]*W[2];
  const float vw = V[0]*W[0] + V[1]*W[1] + V[2]*W[2];

  const float den = uu*vv - uv*uv;

  // NOTE: not finding exact minimum distance between the line segments in all
  // cases; plenty close enough for our purposes
  // (see http://geomalgorithms.com/a07-_distance.html for full algo)

  // Calculate line parameters (if nearly parallel, set one & calculate other)
  float s = (den < 1e-7f) ? 0.0f : (uv*vw - vv*uw) / den;
  float t = (den < 1e-7f) ? uw / uv: (uu*vw - uv*uw) / den;

  s = fmin(fmax(s, 0.f), 1.f);
  t = fmin(fmax(t, 0.f), 1.f);

  // vec = closest distance from segment 1 to segment 2
  for (int i = 0; i < 3; i++)
    dx[i] = t*V[i] - s*U[i] - W[i];

  float dist = 0.f;
  for (int i = 0; i < 3; i++)
    dist += dx[i]*dx[i];

  return sqrt(dist);
}

/*! Modified Moller triangle-triangle intersection algorithm
 *  Determines if triangles intersect, or returns an approximate minimum
 *  distance between them otherwise
 *  Also returns vector of minimum distance from T1 to T2 */
static
__device__
float triTriDistanceVec(float* __restrict__ T1, float* __restrict__ T2,
    float* __restrict__ minVec, float tol)
{
  float dist = 1e15f;
  float vec[3];
  for (int i = 0; i < 3; i++)
  {
    for (int j = 0; j < 3; j++)
    {
      int i2 = (i+1) % 3;
      int j2 = (j+1) % 3;
      float D = lineSegmentDistance(&T1[3*i], &T1[3*i2], &T2[3*j], &T2[3*j2], vec);

      if (D < dist)
      {
        for (int d = 0; d < 3; d++)
          minVec[d] = vec[d];
        dist = D;
      }
    }
  }

  // Pointers to points
  const float* V01 = T1;
  const float* V11 = T1+3;
  const float* V21 = T1+6;

  const float* V02 = T2;
  const float* V12 = T2+3;
  const float* V22 = T2+6;

  float N1[3], N2[3];

  // Plane for Triangle 1
  CROSS4(V11,V01, V21,V01, N1);

  float norm = NORM(N1);

  // Plane for Triangle 2
  for (int d = 0; d < 3; d++)
    N1[d] /= norm;

  float d1 = -DOT(N1,V01);

  CROSS4(V12,V02, V22,V02, N2);

  norm = NORM(N2);

  for (int d = 0; d < 3; d++)
    N2[d] /= norm;

  float d2 = -DOT(N2,V02);

  // Signed distances of T1's vertices to T2's plane
  float d01 = DOT(N2,V01) + d2;
  float d11 = DOT(N2,V11) + d2;
  float d21 = DOT(N2,V21) + d2;

  float d02 = DOT(N1,V02) + d1;
  float d12 = DOT(N1,V12) + d1;
  float d22 = DOT(N1,V22) + d1;

  // Round values near 0 to 0
  d01 = (fabs(d01) < 1e-10) ? 0 : d01;
  d11 = (fabs(d11) < 1e-10) ? 0 : d11;
  d21 = (fabs(d21) < 1e-10) ? 0 : d21;

  d02 = (fabs(d02) < 1e-10) ? 0 : d02;
  d12 = (fabs(d12) < 1e-10) ? 0 : d12;
  d22 = (fabs(d22) < 1e-10) ? 0 : d22;

  if (fabs(d01) + fabs(d11) + fabs(d21) < 3*tol ||
      fabs(d02) + fabs(d12) + fabs(d22) < 3*tol)
  {
    // Approximately coplanar; check if one triangle is inside the other /

    // Check if a point in T1 is inside T2
    bool inside = true;
    inside = inside && DOTCROSS4(N2, V12,V02, V01,V02) > 0;
    inside = inside && DOTCROSS4(N2, V02,V22, V01,V22) > 0;
    inside = inside && DOTCROSS4(N2, V22,V12, V01,V12) > 0;

    if (inside) return 0.;

    // Check if a point in T2 is inside T1
    inside = true;
    inside = inside && DOTCROSS4(N1, V11,V01, V02,V01) > 0;
    inside = inside && DOTCROSS4(N1, V01,V21, V02,V21) > 0;
    inside = inside && DOTCROSS4(N1, V21,V11, V02,V11) > 0;

    if (inside) return 0.;
  }

  bool noTouch = false;

  // Check for intersection with plane - one point should have opposite sign
  if (sgn(d01) == sgn(d11) && sgn(d01) == sgn(d21)) // && fabs(d01) > tol)
  {
    noTouch = true;

    // No intersection; check if projection of points provides closer distance
    if (fabs(d01) < dist)
    {
      float P01[3];
      for (int d = 0; d < 3; d++)
        P01[d] = V01[d] - N2[d]*d01;
      bool inside = true;
      inside = inside && DOTCROSS4(N2, V12,V02, P01,V02) > 0;
      inside = inside && DOTCROSS4(N2, V02,V22, P01,V22) > 0;
      inside = inside && DOTCROSS4(N2, V22,V12, P01,V12) > 0;

      if (inside)
      {
        for (int i = 0; i < 3; i++)
          minVec[i] = -N2[i]*d01; // Vector from T1 to T2
        dist = fabs(d01);
      }
    }

    if (fabs(d11) < dist)
    {
      float P11[3];
      for (int d = 0; d < 3; d++)
        P11[d] = V11[d] - N2[d]*d11;
      bool inside = true;
      inside = inside && DOTCROSS4(N2, V12,V02, P11,V02) > 0;
      inside = inside && DOTCROSS4(N2, V02,V22, P11,V22) > 0;
      inside = inside && DOTCROSS4(N2, V22,V12, P11,V12) > 0;

      if (inside)
      {
        for (int i = 0; i < 3; i++)
          minVec[i] = -N2[i]*d11;
        dist = fabs(d11);
      }
    }

    if (fabs(d21) < dist)
    {
      float P21[3];
      for (int d = 0; d < 3; d++)
        P21[d] = V21[d] - N2[d]*d21;
      bool inside = true;
      inside = inside && DOTCROSS4(N2, V12,V02, P21,V02) > 0;
      inside = inside && DOTCROSS4(N2, V02,V22, P21,V22) > 0;
      inside = inside && DOTCROSS4(N2, V22,V12, P21,V12) > 0;

      if (inside)
      {
        for (int i = 0; i < 3; i++)
          minVec[i] = -N2[i]*d21;
        dist = fabs(d21);
      }
    }
  }

  // Check for intersection with plane - one point should have opposite sign
  if (sgn(d02) == sgn(d12) && sgn(d02) == sgn(d22)) // && fabs(d02) > tol)
  {
    noTouch = true;

    // No intersection; check if projection of points provides closer distance
    if (fabs(d02) < dist)
    {
      float P02[3];
      for (int d = 0; d < 3; d++)
        P02[d] = V02[d] - N1[d]*d02;
      bool inside = true;
      inside = inside && DOTCROSS4(N1, V11,V01, P02,V01) > 0;
      inside = inside && DOTCROSS4(N1, V01,V21, P02,V21) > 0;
      inside = inside && DOTCROSS4(N1, V21,V11, P02,V11) > 0;

      if (inside)
      {
        for (int i = 0; i < 3; i++)
          minVec[i] = N1[i]*d02;
        dist = fabs(d02);
      }
    }

    if (fabs(d12) < dist)
    {
      float P12[3];
      for (int d = 0; d < 3; d++)
        P12[d] = V12[d] - N1[d]*d12;
      bool inside = true;
      inside = inside && DOTCROSS4(N1, V11,V01, P12,V01) > 0;
      inside = inside && DOTCROSS4(N1, V01,V21, P12,V21) > 0;
      inside = inside && DOTCROSS4(N1, V21,V11, P12,V11) > 0;

      if (inside)
      {
        for (int i = 0; i < 3; i++)
          minVec[i] = N1[i]*d12;
        dist = fabs(d12);
      }
    }

    if (fabs(d22) < dist)
    {
      float P22[3];
      for (int d = 0; d < 3; d++)
        P22[d] = V22[d] - N1[d]*d22;
      bool inside = true;
      inside = inside && DOTCROSS4(N1, V11,V01, P22,V01) > 0;
      inside = inside && DOTCROSS4(N1, V01,V21, P22,V21) > 0;
      inside = inside && DOTCROSS4(N1, V21,V11, P22,V11) > 0;

      if (inside)
      {
        for (int i = 0; i < 3; i++)
          minVec[i] = N1[i]*d22;
        dist = fabs(d22);
      }
    }
  }

  // No intersection; return result from edge intersections & plane projections
  if (noTouch)
    return dist;

  // Compute intersection line
  float L[3];
  CROSS(N1, N2, L);
  norm = NORM(L);
  for (int d = 0; d < 3; d++)
    L[d] /= norm;

  float p0 = DOT(L,V01);
  float p1 = DOT(L,V11);
  float p2 = DOT(L,V21);

  float q0 = DOT(L,V02);
  float q1 = DOT(L,V12);
  float q2 = DOT(L,V22);

  // Figure out which point of each triangle is opposite the other two
  int npt1 = (sgn(d01) != sgn(d11)) ? ( (sgn(d11) == sgn(d21)) ? 0 : 1 ) : 2;
  int npt2 = (sgn(d02) != sgn(d12)) ? ( (sgn(d12) == sgn(d22)) ? 0 : 1 ) : 2;

  float s1, s2;
  switch (npt1)
  {
    case 0:
      s1 = p1 + (p0-p1) * (d11 / (d11-d01));
      s2 = p2 + (p0-p2) * (d21 / (d21-d01));
      break;
    case 1:
      s1 = p0 + (p1-p0) * (d01 / (d01-d11));
      s2 = p2 + (p1-p2) * (d21 / (d21-d11));
      break;
    case 2:
      s1 = p0 + (p2-p0) * (d01 / (d01-d21));
      s2 = p1 + (p2-p1) * (d11 / (d11-d21));
      break;
  }

  float t1, t2;
  switch (npt2)
  {
    case 0:
      t1 = q1 + (q0-q1) * (d12 / (d12-d02));
      t2 = q2 + (q0-q2) * (d22 / (d22-d02));
      break;
    case 1:
      t1 = q0 + (q1-q0) * (d02 / (d02-d12));
      t2 = q2 + (q1-q2) * (d22 / (d22-d12));
      break;
    case 2:
      t1 = q0 + (q2-q0) * (d02 / (d02-d22));
      t2 = q1 + (q2-q1) * (d12 / (d12-d22));
      break;
  }

  s1 = (fabs(s1) < 1e-10f) ? 0 : s1;
  s2 = (fabs(s2) < 1e-10f) ? 0 : s2;
  t1 = (fabs(t1) < 1e-10f) ? 0 : t1;
  t2 = (fabs(t2) < 1e-10f) ? 0 : t2;

  if (s1 > s2)
    swap(s1,s2);

  if (t1 > t2)
    swap(t1,t2);

  if (s2 < t1 || t2 < s1)
  {
    // No overlap; return min of dt*L and minDist
    float dt = fmin(fabs(t1-s2), fabs(s1-t2));
    float dl = 0;
    for (int d = 0; d < 3; d++)
      dl += (dt*L[d])*(dt*L[d]);
    dl = sqrt(dl);

    if (dl < dist)
    {
      dist = dl;
      for (int i = 0; i < 3; i++)
        minVec[i] = sgn(t1-s2)*dt*L[i]; // Ensure vec is T1 -> T2
    }

    return dist;
  }

  return 0.f;
}

/*! Modified Moller triangle-triangle intersection algorithm
 *  Determines if triangles intersect, or returns an approximate minimum
 *  distance between them otherwise */
static
__device__
float triTriDistance(float* __restrict__ T1, float* __restrict__ T2, float tol)
{
  float dist = 1e15f;
  float vec[3];
  for (int i = 0; i < 3; i++)
  {
    for (int j = 0; j < 3; j++)
    {
      int i2 = (i+1) % 3;
      int j2 = (j+1) % 3;
      float D = lineSegmentDistance(&T1[3*i], &T1[3*i2], &T2[3*j], &T2[3*j2], vec);

      if (D < dist)
      {
        dist = D;
      }
    }
  }

  // Pointers to points
  const float* V01 = T1;
  const float* V11 = T1+3;
  const float* V21 = T1+6;

  const float* V02 = T2;
  const float* V12 = T2+3;
  const float* V22 = T2+6;

  float N1[3], N2[3];

  // Plane for Triangle 1
  CROSS4(V11,V01, V21,V01, N1);

  float norm = NORM(N1);

  // Plane for Triangle 2
  for (int d = 0; d < 3; d++)
    N1[d] /= norm;

  float d1 = -DOT(N1,V01);

  CROSS4(V12,V02, V22,V02, N2);

  norm = NORM(N2);

  for (int d = 0; d < 3; d++)
    N2[d] /= norm;

  float d2 = -DOT(N2,V02);

  // Signed distances of T1's vertices to T2's plane
  float d01 = DOT(N2,V01) + d2;
  float d11 = DOT(N2,V11) + d2;
  float d21 = DOT(N2,V21) + d2;

  float d02 = DOT(N1,V02) + d1;
  float d12 = DOT(N1,V12) + d1;
  float d22 = DOT(N1,V22) + d1;

  // Round values near 0 to 0
  d01 = (fabs(d01) < 1e-7f) ? 0 : d01;
  d11 = (fabs(d11) < 1e-7f) ? 0 : d11;
  d21 = (fabs(d21) < 1e-7f) ? 0 : d21;

  d02 = (fabs(d02) < 1e-7f) ? 0 : d02;
  d12 = (fabs(d12) < 1e-7f) ? 0 : d12;
  d22 = (fabs(d22) < 1e-7f) ? 0 : d22;

  if (fabs(d01) + fabs(d11) + fabs(d21) < 3*tol ||
      fabs(d02) + fabs(d12) + fabs(d22) < 3*tol)
  {
    // Approximately coplanar; check if one triangle is inside the other /

    // Check if a point in T1 is inside T2
    bool inside = true;
    inside = inside && DOTCROSS4(N2, V12,V02, V01,V02) > 0;
    inside = inside && DOTCROSS4(N2, V02,V22, V01,V22) > 0;
    inside = inside && DOTCROSS4(N2, V22,V12, V01,V12) > 0;

    if (inside) return 0.;

    // Check if a point in T2 is inside T1
    inside = true;
    inside = inside && DOTCROSS4(N1, V11,V01, V02,V01) > 0;
    inside = inside && DOTCROSS4(N1, V01,V21, V02,V21) > 0;
    inside = inside && DOTCROSS4(N1, V21,V11, V02,V11) > 0;

    if (inside) return 0.;
  }

  bool noTouch = false;

  // Check for intersection with plane - one point should have opposite sign
  if (sgn(d01) == sgn(d11) && sgn(d01) == sgn(d21)) // && fabs(d01) > tol)
  {
    noTouch = true;

    // No intersection; check if projection of points provides closer distance
    if (fabs(d01) < dist)
    {
      float P01[3];
      for (int d = 0; d < 3; d++)
        P01[d] = V01[d] - N2[d]*d01;
      bool inside = true;
      inside = inside && DOTCROSS4(N2, V12,V02, P01,V02) > 0;
      inside = inside && DOTCROSS4(N2, V02,V22, P01,V22) > 0;
      inside = inside && DOTCROSS4(N2, V22,V12, P01,V12) > 0;

      if (inside)
      {
        dist = fabs(d01);
      }
    }

    if (fabs(d11) < dist)
    {
      float P11[3];
      for (int d = 0; d < 3; d++)
        P11[d] = V11[d] - N2[d]*d11;
      bool inside = true;
      inside = inside && DOTCROSS4(N2, V12,V02, P11,V02) > 0;
      inside = inside && DOTCROSS4(N2, V02,V22, P11,V22) > 0;
      inside = inside && DOTCROSS4(N2, V22,V12, P11,V12) > 0;

      if (inside)
      {
        dist = fabs(d11);
      }
    }

    if (fabs(d21) < dist)
    {
      float P21[3];
      for (int d = 0; d < 3; d++)
        P21[d] = V21[d] - N2[d]*d21;
      bool inside = true;
      inside = inside && DOTCROSS4(N2, V12,V02, P21,V02) > 0;
      inside = inside && DOTCROSS4(N2, V02,V22, P21,V22) > 0;
      inside = inside && DOTCROSS4(N2, V22,V12, P21,V12) > 0;

      if (inside)
      {
        dist = fabs(d21);
      }
    }
  }

  // Check for intersection with plane - one point should have opposite sign
  if (sgn(d02) == sgn(d12) && sgn(d02) == sgn(d22)) // && fabs(d02) > tol)
  {
    noTouch = true;

    // No intersection; check if projection of points provides closer distance
    if (fabs(d02) < dist)
    {
      float P02[3];
      for (int d = 0; d < 3; d++)
        P02[d] = V02[d] - N1[d]*d02;
      bool inside = true;
      inside = inside && DOTCROSS4(N1, V11,V01, P02,V01) > 0;
      inside = inside && DOTCROSS4(N1, V01,V21, P02,V21) > 0;
      inside = inside && DOTCROSS4(N1, V21,V11, P02,V11) > 0;

      if (inside)
      {
        dist = fabs(d02);
      }
    }

    if (fabs(d12) < dist)
    {
      float P12[3];
      for (int d = 0; d < 3; d++)
        P12[d] = V12[d] - N1[d]*d12;
      bool inside = true;
      inside = inside && DOTCROSS4(N1, V11,V01, P12,V01) > 0;
      inside = inside && DOTCROSS4(N1, V01,V21, P12,V21) > 0;
      inside = inside && DOTCROSS4(N1, V21,V11, P12,V11) > 0;

      if (inside)
      {
        dist = fabs(d12);
      }
    }

    if (fabs(d22) < dist)
    {
      float P22[3];
      for (int d = 0; d < 3; d++)
        P22[d] = V22[d] - N1[d]*d22;
      bool inside = true;
      inside = inside && DOTCROSS4(N1, V11,V01, P22,V01) > 0;
      inside = inside && DOTCROSS4(N1, V01,V21, P22,V21) > 0;
      inside = inside && DOTCROSS4(N1, V21,V11, P22,V11) > 0;

      if (inside)
      {
        dist = fabs(d22);
      }
    }
  }

  // No intersection; return result from edge intersections & plane projections
  if (noTouch)
    return dist;

  // Compute intersection line
  float L[3];
  CROSS(N1, N2, L);
  norm = NORM(L);
  for (int d = 0; d < 3; d++)
    L[d] /= norm;

  float p0 = DOT(L,V01);
  float p1 = DOT(L,V11);
  float p2 = DOT(L,V21);

  float q0 = DOT(L,V02);
  float q1 = DOT(L,V12);
  float q2 = DOT(L,V22);

  // Figure out which point of each triangle is opposite the other two
  int npt1 = (sgn(d01) != sgn(d11)) ? ( (sgn(d11) == sgn(d21)) ? 0 : 1 ) : 2;
  int npt2 = (sgn(d02) != sgn(d12)) ? ( (sgn(d12) == sgn(d22)) ? 0 : 1 ) : 2;

  float s1, s2;
  switch (npt1)
  {
    case 0:
      s1 = p1 + (p0-p1) * (d11 / (d11-d01));
      s2 = p2 + (p0-p2) * (d21 / (d21-d01));
      break;
    case 1:
      s1 = p0 + (p1-p0) * (d01 / (d01-d11));
      s2 = p2 + (p1-p2) * (d21 / (d21-d11));
      break;
    case 2:
      s1 = p0 + (p2-p0) * (d01 / (d01-d21));
      s2 = p1 + (p2-p1) * (d11 / (d11-d21));
      break;
  }

  float t1, t2;
  switch (npt2)
  {
    case 0:
      t1 = q1 + (q0-q1) * (d12 / (d12-d02));
      t2 = q2 + (q0-q2) * (d22 / (d22-d02));
      break;
    case 1:
      t1 = q0 + (q1-q0) * (d02 / (d02-d12));
      t2 = q2 + (q1-q2) * (d22 / (d22-d12));
      break;
    case 2:
      t1 = q0 + (q2-q0) * (d02 / (d02-d22));
      t2 = q1 + (q2-q1) * (d12 / (d12-d22));
      break;
  }

  s1 = (fabs(s1) < 1e-7f) ? 0 : s1;
  s2 = (fabs(s2) < 1e-7f) ? 0 : s2;
  t1 = (fabs(t1) < 1e-7f) ? 0 : t1;
  t2 = (fabs(t2) < 1e-7f) ? 0 : t2;

  if (s1 > s2)
    swap(s1,s2);

  if (t1 > t2)
    swap(t1,t2);

  if (s2 < t1 || t2 < s1)
  {
    // No overlap; return min of dt*L and minDist
    float dt = fmin(fabs(t1-s2), fabs(s1-t2));
    float dl = 0;
    for (int d = 0; d < 3; d++)
      dl += (dt*L[d])*(dt*L[d]);
    dl = sqrt(dl);

    if (dl < dist)
      dist = dl;

    return dist;
  }

  return 0.f;
}

static
__device__ __forceinline__
dPointf faceNormal(const float* xv)
{
  /* Assuming nodes of face ordered CCW such that right-hand rule gives
     * outward normal */

  // Triangle #1
  dPointf pt0 = dPointf(&xv[0]);
  dPointf pt1 = dPointf(&xv[3]);
  dPointf pt2 = dPointf(&xv[6]);
  dPointf norm1 = (pt1-pt0).cross(pt2-pt0);           // Face normal vector

  // Triangle #2
  pt1 = dPointf(&xv[9]);
  dPointf norm2 = (pt2-pt0).cross(pt1-pt0);

  // Average the two triangle's normals
  dPointf norm = 0.5*(norm1+norm2);

  return (norm / norm.norm());
}

//! Calculate the distance between a linear triangle and a curved face
template<int nSideF>
__device__
float intersectionCheckOne(dMeshBlock &mb, const float* __restrict__ fxv,
    float* __restrict__ minVec, float* TC)
{
  /* --- Prerequisites --- */

  const int sorderF = nSideF-1;

  float tol = 1e-7f;
  float TF[9];
  float minDist = BIG_DOUBLE;
  minVec[0] = minDist;
  minVec[1] = minDist;
  minVec[2] = minDist;

  /* Only 3 cases possible:
   * 1) Face entirely contained within element
   * 2) Face intersects with element's boundary
   * 3) Face and element do not intersect
   */

  for (int M = 0; M < sorderF; M++)
  {
    for (int N = 0; N < sorderF; N++)
    {
      int m0 = M + nSideF*N;
      int TriPtsF[2][3] = {{m0, m0+1, m0+nSideF+1}, {m0, m0+nSideF+1, m0+nSideF}};
      for (int m = 0; m < 2; m++)
        for (int n = 0; n < 3; n++)
          TriPtsF[m][n] = mb.ijk2gmsh_quad[TriPtsF[m][n]];

      // Intersection check between element face tris & cutting-face tris
      for (int j = 0; j < 2; j++)
      {
        for (int p = 0; p < 3; p++)
        {
          int ipt = TriPtsF[j][p];
          for (int d = 0; d < 3; d++)
            TF[3*p+d] = fxv[3*ipt+d];
        }

        float vec[3];
        float dist = triTriDistanceVec(TF, TC, vec, tol);

        if (dist < tol)
          return 0.;

        if (dist < minDist)
        {
          for (int d = 0; d < 3; d++)
            minVec[d] = vec[d];
          minDist = dist;
        }
      }
    }
  }

  return minDist;
}

//! Calc distance from near half of a hex to a face, assuming both linear
__device__ __forceinline__
float intersectionCheckLinear(const float* __restrict__ fxv,
    const float* __restrict__ exv, char &cornerOut)
{
  /* --- Prerequisites --- */

  // NOTE: Gmsh ordering  |  btm,top,left,right,front,back
  const char TriPts[12][3] = {{0,1,2},{0,2,3},{4,6,5},{4,7,6},{0,3,7},{0,7,4},
                       {1,2,6},{1,6,5},{0,4,5},{0,5,1},{3,2,6},{3,7,6}};

  float tol = 1e-7f;
  float TC[9], TF[9];
  float minDist = 1e15f;

  float xcf[3];
  cuda_funcs::getCentroid<3,4>(fxv,xcf);

  // Find nearest corner of element to face; check only that half of element
  int corner = -1;
  for (int i = 0; i < 8; i++)
  {
    float dist = 0.f;
    for (int d = 0; d < 3; d++)
      dist += (exv[3*i+d] - xcf[d]) * (exv[3*i+d] - xcf[d]);

    if (dist < minDist)
    {
      minDist = dist;
      corner = i;
    }
  }

  cornerOut = corner;

  // Faces 0 or 1, 2 or 3, and 4 or 5 (btm or top, L or R, etc.)
  const char fList[3] = {(char)(corner / 4), (char) (((corner + 1)%4) / 2 + 2), (char)(((corner%4) / 2) + 4)};

  // 3) Check those faces of element for intersection with face
  for (int F = 0; F < 3; F++)
  {
    char f = fList[F];
    // Get triangles for the sub-hex of the larger curved hex
    for (int i = f; i < f+2; i++)
    {
      for (int p = 0; p < 3; p++)
      {
        char ipt = TriPts[i][p];
        for (int d = 0; d < 3; d++)
          TC[3*p+d] = exv[3*ipt+d];
      }

      const char TriPtsF[2][3] = {{0, 1, 3}, {1, 2, 3}};

      // Intersection check between element face tris & cutting-face tris
      for (int j = 0; j < 2; j++)
      {
        for (int p = 0; p < 3; p++)
        {
          char ipt = TriPtsF[j][p];
          for (int d = 0; d < 3; d++)
            TF[3*p+d] = fxv[3*ipt+d];
        }

        float dist = triTriDistance(TF, TC, tol);

        if (dist < tol)
          return 0.;

<<<<<<< HEAD
        dist = (minDist < dist) ? minDist : dist;
=======
        minDist = (dist < minDist) ? dist : minDist;
>>>>>>> 91347bfd
      }
    }
  }

  return minDist;
}

//! Perform initial ele-face distance sorting using oriented bounding boxes
__global__
<<<<<<< HEAD
void cuttingPass0C(dvec<float> eleXC, dvec<float> faceXC, int nEles,
    int nFaces, dvec<float> outDist)
{
  const int IC = blockIdx.x * blockDim.x + threadIdx.x;
  const int F = blockIdx.y * blockDim.y + threadIdx.y;

  if (IC >= nEles || F >= nFaces) return;

  float dx[3];
  for (int i = 0; i < 3; i++)
    dx[i] = faceXC[3*F+i] - eleXC[3*IC+i];

  outDist[nEles*F+IC] = dx[0]*dx[0] + dx[1]*dx[1] + dx[2]*dx[2]; // dist^2 works just as well as dist
}

//! Perform initial ele-face distance sorting using bounding boxes
__global__
void cuttingPass0B(dvec<float> eleBbox, dvec<float> cutFaces, int nEles,
    int nFaces, int nvertf, dvec<int> filt_faces, dvec<float> outDist)
=======
void cuttingPass0B(dvec<float> eleBbox, dvec<float> eleXC, dvec<float> faceXC,
    dvec<float> cutFaces, int nEles, int nFaces, int nvertf, dvec<int> filt_faces, dvec<float> outDist)
>>>>>>> 91347bfd
{
  const int IC = blockIdx.x * blockDim.x + threadIdx.x;
  const int F = blockIdx.y * blockDim.y + threadIdx.y;

  if (IC >= nEles || F >= nFaces) return;

  const int nDims = 3;

  const int ff = filt_faces[F];
  const int stride = nDims*nvertf;

<<<<<<< HEAD
=======
  /// Alternatively: compute distance to ele bbox for all 4 corner points
  float pts[12];
  for (int i = 0; i < 4; i++)
  {
    float pt[3];
    for (int j = 0; j < 3; j++)
      pt[j] = cutFaces[ff*stride+3*i+j];

    for (int j = 0; j < 3; j++)
    {
      pts[3*i+j] = 0;
      for (int k = 0; k < 3; k++)
      {
        pts[3*i+j] += eleBbox[16*IC+3*k+j] * pt[k];
      }
    }
  }

>>>>>>> 91347bfd
  float bboxF[6];
  cuda_funcs::getBoundingBox<3,4>(&cutFaces[ff*stride], bboxF);

<<<<<<< HEAD
  outDist[nEles*F+IC] = cuda_funcs::boundingBoxDist<3>(bboxF, &eleBbox[6*IC]);
=======
  float dist = 0;
  for (int i = 0; i < 3; i++)
    dist += (eleXC[3*IC+i]-faceXC[3*F+i])*(eleXC[3*IC+i]-faceXC[3*F+i]);
  dist = sqrt(dist);

  outDist[nEles*F+IC] = .01f*dist + cuda_funcs::boundingBoxDist<3>(bboxF, &eleBbox[16*IC+9]);
>>>>>>> 91347bfd
}

__global__
void sortFaces0(dvec<int> faceList, int nEles, int nFaces, dvec<float> distList,
    dvec<int> outFaces)
{
  const int IC = blockDim.x * blockIdx.x + threadIdx.x;

  if (IC >= nEles) return;

  float dists[NF1];
  int faces[NF1];

  for (int i = 0; i < NF1; i++)
  {
    dists[i] = BIG_FLOAT;
    faces[i] = -1;
  }

  for (int F = 0; F < nFaces; F++)
  {
    int ind = NF1-1;

    float Dist = distList[nEles*F+IC];
    if (Dist > dists[ind]) continue;

    dists[ind] = Dist;
    faces[ind] = faceList[F];
    while (ind > 0 && dists[ind] < dists[ind-1])
    {
      swap(dists[ind], dists[ind-1]);
      swap(faces[ind], faces[ind-1]);
      ind--;
    }
  }

  for (int i = 0; i < NF1; i++)
  {
    outFaces[nEles*i+IC] = faces[i];
  }
}

__global__
void cuttingPass1(dMeshBlock mb, dvec<int> filt_eles, int nEles,
    dvec<float> cutFaces, int nvertf, int nFaces, dvec<int> checkFaces,
    dvec<char> outCorner, dvec<float> outDist)
{
  const int IC = blockIdx.x * blockDim.x + threadIdx.x;
  const int F = blockIdx.y * blockDim.y + threadIdx.y;

  if (IC >= nEles || F >= nFaces) return;

  const int nDims = 3;

  const int ic = filt_eles[IC];  // Get filtered cell ID
  const int ff = checkFaces[nEles*F+IC];
  const int stride = nDims*nvertf;

  // Load up the cell nodes into an array
  float xv[8*nDims];
  for (int i = 0; i < 8*nDims; i++)
  {
    int d = i % 3;
    int v = i / 3;
    xv[i] = mb.coord[ic+mb.ncells*(d+nDims*v)]; /// NOTE: 'row-major' ZEFR layout
  }

  // Each thread will check against 1 face
  outDist[nEles*F+IC] = intersectionCheckLinear(&cutFaces[ff*stride], xv, outCorner[nEles*F+IC]);
}

__global__
void sortFaces(int nEles, int nFaces, dvec<float> distList,
    dvec<char> cornerList, dvec<int> outFaces, dvec<char> outCorners)
{
  const int IC = blockDim.x * blockIdx.x + threadIdx.x;

  if (IC >= nEles) return;

  float dists[NF2];
  int faces[NF2];
  char corners[NF2];

  for (int i = 0; i < NF2; i++)
  {
    dists[i] = BIG_FLOAT;
    faces[i] = -1;
    corners[i] = -1;
  }

  for (int F = 0; F < nFaces; F++)
  {
    int ind = NF2-1;

    float Dist = distList[nEles*F+IC];
    if (Dist > dists[ind]) continue;

    dists[ind] = Dist;
    faces[ind] = outFaces[nEles*F+IC];
    corners[ind] = cornerList[nEles*F+IC];
    while (ind > 0 && dists[ind] < dists[ind-1])
    {
      swap(dists[ind], dists[ind-1]);
      swap(faces[ind], faces[ind-1]);
      swap(corners[ind], corners[ind-1]);
      ind--;
    }
  }

  for (int i = 0; i < NF2; i++)
  {
    outFaces[nEles*i+IC] = faces[i];
    outCorners[nEles*i+IC] = corners[i];
  }
}

__global__
void getFaceCentroids(dvec<float> cutFaces, dvec<int> faceList, int nFaces,
    int nvertf, dvec<float> faceCentroid)
{
  int F = blockIdx.x * blockDim.x + threadIdx.x;

  if (F >= nFaces) return;

  int ff = faceList[F];

  cuda_funcs::getCentroid<3,4>(&cutFaces[3*nvertf*ff], &faceCentroid[3*F]);
}

__global__
void getElementCentroids(dMeshBlock mb, dvec<int> eleList, int nEles,
    dvec<float> eleCentroid)
{
  int IC = blockIdx.x * blockDim.x + threadIdx.x;

  if (IC >= nEles) return;

  int ic = eleList[IC];

  float xv[8*3];  // Only concerning ourselves with linear portion of ele
  for (int i = 0; i < 8; i++)
    for (int d = 0; d < 3; d++)
      xv[3*i+d] = mb.coord[ic+mb.ncells*(d+3*i)];

  cuda_funcs::getCentroid<3,8>(xv,&eleCentroid[3*IC]);
}

__global__
void getElementBoundingBoxes(dMeshBlock mb, dvec<int> eleList, int nEles,
    dvec<float> eleBbox)
{
  int IC = blockIdx.x * blockDim.x + threadIdx.x;

  if (IC >= nEles) return;

  int ic = eleList[IC];

  float xv[8*3];  // Only concerning ourselves with linear portion of ele
  for (int i = 0; i < 8; i++)
    for (int d = 0; d < 3; d++)
      xv[3*i+d] = mb.coord[ic+mb.ncells*(d+3*i)];

  cuda_funcs::getBoundingBox<3,8>(xv,&eleBbox[6*IC]); /// TODO: swap rows/cols in eleBbox for better coalesced access
}

<<<<<<< HEAD
=======
__global__
void getElementOrientedBoundingBoxes(dMeshBlock mb, dvec<int> eleList, int nEles,
    dvec<float> eleBbox)
{
  int IC = blockIdx.x * blockDim.x + threadIdx.x;

  if (IC >= nEles) return;

  int ic = eleList[IC];

  float xv[8*3];  // Only concerning ourselves with linear portion of ele
  for (int i = 0; i < 8; i++)
    for (int d = 0; d < 3; d++)
      xv[3*i+d] = mb.coord[ic+mb.ncells*(d+3*i)];

  getOBB(xv, 8, &eleBbox[16*IC]);

  // Use last entry for 'href' [average length of oriented bounding box]
  eleBbox[16*IC+15] = ( (eleBbox[16*IC+12] - eleBbox[16*IC+9]) +
                        (eleBbox[16*IC+13] - eleBbox[16*IC+10]) +
                        (eleBbox[16*IC+14] - eleBbox[16*IC+11]) ) / 3.;
}

>>>>>>> 91347bfd
template<int nSideF>
__global__
void cuttingPass2(dMeshBlock mb, dvec<float> cutFaces, dvec<int> checkFaces,
    dvec<int> list, int nEles, int nSideC, dvec<float> eleBbox,
    dvec<char> corners, dvec<float> outDist, dvec<float> outVec)
{
  const int tid = blockIdx.x * blockDim.x + threadIdx.x;
  const int FID = threadIdx.y;

  const int nDims = 3;
  const int nvertf = nSideF*nSideF;
  const int stride = nDims*nvertf;
  const int sOrderC = nSideC - 1;

  const int nQuadFace = sOrderC*sOrderC;
  const int nTriFace = 2*nQuadFace;
  const int nTri = 3*nTriFace;

  /* --- Get our specific element & sub-triangle of element --- */

  const int IC = tid / (3 * nTriFace);
  const int T = tid % (3 * nTriFace);

  const unsigned char q = (T % (nTriFace)) / 2;
  const unsigned char t = (T % (nTriFace)) % 2;
  char F = T / nTriFace;

  if (IC >= nEles) return;

  const int ic = list[IC];  // Get filtered cell ID
  const int ff = checkFaces[nEles*FID+IC];

  if (ff < 0)
    return;

<<<<<<< HEAD
  float bboxC[2*nDims];
  for (int i = 0; i < 2*nDims; i++)
    bboxC[i] = eleBbox[6*IC+i];

=======
>>>>>>> 91347bfd
  /* ---- Check against our reduced list of faces ---- */

  /// Or TODO on storing href in global memory instead...
  const float href = eleBbox[16*IC+15];
  const float dtol = 1e-1*href;

  // Only checking half the element's faces; figure out which ones
  const char corner = corners[nEles*FID+IC];

  switch (F)
  {
    case 0:
      F = corner / 4;
      break;
    case 1:
      F = ((corner + 1)%4) / 2 + 2;
      break;
    case 2:
      F = (((corner%4) / 2) + 4);
      break;
  }

  /* ---- Get our specific triangle ---- */

  // NOTE: Structured ordering  |  btm,top,left,right,front,back
  const char TriPts[12][3] = {{0,1,3},{0,3,2},{4,7,5},{4,6,7},{0,2,6},{0,6,4},
    {1,3,7},{1,7,5},{0,4,5},{0,5,1},{2,3,7},{2,6,7}};

  int I, J, K;
  switch (F)
  {
    case 0: // Bottom
      I = q / sOrderC;
      J = q % sOrderC;
      K = 0;
      break;
    case 1: // Top
      I = q / sOrderC;
      J = q % sOrderC;
      K = sOrderC - 1;
      break;
    case 2: // Left
      I = 0;
      J = q / sOrderC;
      K = q % sOrderC;
      break;
    case 3: // Right
      I = sOrderC - 1;
      J = q / sOrderC;
      K = q % sOrderC;
      break;
    case 4: // Front
      I = q / sOrderC;
      J = 0;
      K = q % sOrderC;
      break;
    case 5: // Back
      I = q / sOrderC;
      J = sOrderC - 1;
      K = q % sOrderC;
      break;
  }

  int i0 = I+nSideC*(J+nSideC*K);
  int j0 = i0 + nSideC*nSideC;
  int lin2curv[8] = {i0, i0+1, i0+nSideC, i0+nSideC+1, j0, j0+1, j0+nSideC, j0+nSideC+1};
  for (int i = 0; i < 8; i++)
    lin2curv[i] = mb.ijk2gmsh[lin2curv[i]];

  float TC[9];
  for (int p = 0; p < 3; p++)
  {
    int ipt = lin2curv[TriPts[F+t][p]];
    for (int d = 0; d < 3; d++)
      TC[3*p+d] = mb.coord[ic+mb.ncells*(d+nDims*ipt)]; /// NOTE: 'row-major' ZEFR layout
  }

  // Find distance from face to cell
  /// NOTE: ignoring case of face entirely inside cell, since any valid grid
  /// will also have a different face which intersects its boundary
  dPointf vec;
  float myDist = intersectionCheckOne<nSideF>(mb, &cutFaces[ff*stride], &vec[0], TC);
  vec /= vec.norm();

  if (myDist < dtol) // They intersect
  {
    myDist = 0.;
  }

  // Write out results to global memory for future reduction
  outDist[T+nTri*(IC+nEles*FID)] = myDist;
  for (int i = 0; i < 3; i++)
  {
    //outNorm[IC+nEles*(i+3*FID)] = myNorm[i];
    outVec[T+nTri*(IC+nEles*(FID+NF2*i))] = vec[i];
  }
}

__global__
void getMinDist(dvec<float> dists, dvec<float> vecs, int nEles, int nTri)
{
  const int IC = blockDim.x * blockIdx.x + threadIdx.x;
  const int F = threadIdx.y;

  if (IC >= nEles) return;

  // Find minimum tri-face distance for this face/element
  float minDist = BIG_FLOAT;
  float myVec[3] = {0.0f};
  for (int i = 0; i < nTri; i++)
  {
    float dist = dists[i+nTri*(IC+nEles*F)];

    if (dist < minDist)
    {
      minDist = dist;
      for (int d = 0; d < 3; d++)
        myVec[d] = vecs[i+nTri*(IC+nEles*(F+NF2*d))];
    }
  }

  // NOTE: Assuming NF2 always <= nTri
  dists[F+nTri*IC] = minDist;
  for (int d = 0; d < 3; d++)
    vecs[F+nTri*(IC+nEles*NF2*d)] = myVec[d];
}

__global__
void getFinalFlag(dvec<int> eleList, dvec<int> checkFaces,
    dvec<float> cutFaces, dvec<float> eleBbox, int nEles, int nvertf, int nTri,
    dvec<int> cutFlag, dvec<float> dists, dvec<float> vecs, int cutType)
{
  const int IC = blockDim.x * blockIdx.x + threadIdx.x;

  if (IC >= nEles) return;

  const int ic = eleList[IC];

  const float dtol = .05*eleBbox[16*IC+15];

  // Find nearest face distance for this element

  int nMin = 0;
  char myFlag = DC_UNASSIGNED;
  float minDist = BIG_FLOAT;
  dPointf myNorm;

  for (int F = 0; F < NF2; F++)
  {
    int ff = checkFaces[nEles*F+IC];
    dPointf norm = faceNormal(&cutFaces[ff*nvertf*3]);
    if (cutType == 0) norm *= -1;

    float dist = dists[F+nTri*IC];

    dPointf vec;
    for (int d = 0; d < 3; d++)
      vec[d] = vecs[F+nTri*(IC+nEles*NF2*d)];

    if (dist < dtol) // They intersect
    {
      myFlag = DC_CUT;
      minDist = 0.;
    }
    else if (myFlag == DC_UNASSIGNED || dist < (minDist - .02*dtol))
    {
      // Unflagged cell, or have a closer face to use
      minDist = dist;
      myNorm = norm;
      double dot = myNorm*vec;

      nMin = 1;

      if (dot < 0)
        myFlag = DC_HOLE; // outwards normal = inside cutting surface
      else
        myFlag = DC_NORMAL;
    }
    else if (fabs(dist - minDist) <= .02*dtol)
    {
      // Approx. same dist. to two faces; avg. their normals to decide
      minDist = dist;
      for (int d = 0; d < 3; d++)
        myNorm[d] = (nMin*myNorm[d] + norm[d]) / (nMin + 1.);
      nMin++;

      //myDot = norm*vec;
      double dot = 0.;
      for (int d = 0; d < 3; d++)
        dot += myNorm[d]*vec[d];

      if (dot < 0)
        myFlag = DC_HOLE; // outwards normal = inside cutting surface
      else
        myFlag = DC_NORMAL;
    }
  }

  if (myFlag == DC_CUT)
    myFlag = (cutType != 0) ? DC_HOLE : DC_NORMAL;

  // Write out final result
  cutFlag[ic] = myFlag;
}

/*! Remove all elements which do not intersect with cut group's bbox from
 *  consideration (obviously do not intersect) */
template<int nvert>
__global__
void filterElements(dMeshBlock mb, dvec<double> cut_bbox, dvec<int> filt,
    dvec<int> cutFlag, dvec<int> nfilt, dvec<float> bboxOut, int cutType)
{
  const unsigned int ic = blockIdx.x * blockDim.x + threadIdx.x;

  // Initialize nfilt to 0; will be atomically added to at end
  if (ic == 0)
  {
    nfilt[0] = 0;
    for (int d = 0; d < 3; d++)
    {
      bboxOut[d]   =  1.e10f;
      bboxOut[d+3] = -1.e10f;
    }
  }

  __shared__ float bboxF[6];

  for (int i = threadIdx.x; i < 6; i += blockDim.x)
    bboxF[i] = (float)cut_bbox[i];

  __syncthreads();

  if (ic >= mb.ncells) return;

  // Set all cell flags initially to DC_NORMAL (filtered cells will remain 'NORMAL')
  cutFlag[ic] = DC_NORMAL;

  float href = .005f/3.f*(bboxF[3]-bboxF[0]+bboxF[4]-bboxF[1]+bboxF[5]-bboxF[2]);

  // Get element nodes
  float xv[nvert*3];
  for (int i = 0; i < nvert; i++)
    for (int d = 0; d < 3; d++)
      xv[3*i+d] = (float)mb.coord[ic+mb.ncells*(d+3*i)];

  // Get element bounding box
  float bboxC[6], xc[3];
  cuda_funcs::getBoundingBox<3,nvert>(xv, bboxC);

  bool checkH = false;

  if (cutType == 1)
  {
    // Wall boundary - set as hole if centroid inside wall
    cuda_funcs::getCentroid<3,nvert>(xv, xc);
    char tag = cuda_funcs::checkHoleMap(xc, mb.hm_sam.data(), mb.hm_nx.data(), mb.hm_extents.data());
    checkH = (tag != 1);
  }
  else
  {
    // Overset boundary - only set as hole if entirely inside hole map
    for (int i = 0; i < 8; i++)
    {
      for (int d = 0; d < 3; d++)
        xc[d] = xv[3*i+d];

      if (mb.rrot) // Transform xc to hole map's coordinate system
      {
        double x2[3] = {0.,0.,0.};
        for (int d1 = 0; d1 < 3; d1++)
          for (int d2 = 0; d2 < 3; d2++)
            x2[d1] += mb.Rmat[d1+3*d2]*(xc[d2]-mb.offset[d2]);

        for (int d = 0; d < 3; d++)
          xc[d] = x2[d];
      }

      char tag = cuda_funcs::checkHoleMap(xc, mb.hm_sam.data(), mb.hm_nx.data(), mb.hm_extents.data());
      checkH = checkH || (tag != 1);
    }
  }

  bool checkB = cuda_funcs::boundingBoxCheck<3>(bboxC, bboxF, href);

  // If filtering element due to being completely inside hole region, tag as hole
  if (!checkH)
    cutFlag[ic] = DC_HOLE;

  if (checkH && checkB)
  {
    int ind = atomicAggInc(&nfilt[0]);
    filt[ind] = ic;
    for (int d = 0; d < 3; d++)
    {
      atomicMinf(&bboxOut[d], bboxC[d]);
      atomicMaxf(&bboxOut[d+3], bboxC[d+3]);
    }
  }
}

/*! Remove all cutting faces which do not intersect this rank's reduced bbox
 *  from consideration (obviously do not intersect) */
template<int nvertf>
__global__
void filterFaces(dvec<float> ele_bbox, int nCut,
    dvec<float> cutFaces, dvec<int> filt, dvec<int> nfilt, dvec<float> bboxOut)
{
  const unsigned int ff = blockIdx.x * blockDim.x + threadIdx.x;

  // Initialize nfilt to 0; will be atomically added to at end
  if (ff == 0)
  {
    nfilt[1] = 0;
    for (int d = 0; d < 3; d++)
    {
      bboxOut[d]   =  1e10f;
      bboxOut[d+3] = -1e10f;
    }
  }

  __shared__ float bboxE[6]; // Global bounding box of all filtered elements

  for (int i = threadIdx.x; i < 6; i += blockDim.x)
    bboxE[i] = ele_bbox[i];

  __syncthreads();

  if (ff >= nCut) return;

  float href = .01f/3.f*(bboxE[3]-bboxE[0]+bboxE[4]-bboxE[1]+bboxE[5]-bboxE[2]);

  // Get face nodes
  float fxv[nvertf*3];
  for (int i = 0; i < nvertf; i++)
    for (int d = 0; d < 3; d++)
      fxv[3*i+d] = (float)cutFaces[(ff*nvertf+i)*3+d];

  // Get face bounding box
  float bboxF[6];
  cuda_funcs::getBoundingBox<3,nvertf>(fxv, bboxF);

  bool checkB = cuda_funcs::boundingBoxCheck<3>(bboxF, bboxE, href);

  if (checkB)
  {
    int ind = atomicAggInc(&nfilt[1]);
    filt[ind] = ff;
    for (int d = 0; d < 3; d++)
    {
       atomicMinf(&bboxOut[d], bboxF[d]);
       atomicMaxf(&bboxOut[d+3], bboxF[d+3]);
    }
  }
}

void dMeshBlock::directCut(double* cutFaces_h, int nCut, int nvertf, double *cutBbox_h, int* cutFlag, int cutType)
{
  // Setup cutMap TODO: create initialization elsewhere?
  cutFlag_d.resize(ncells);
  filt_eles.resize(ncells);
  filt_faces.resize(nCut);

  std::vector<float> cutFaces_hf(nCut*nvertf*nDims);
  for (int i = 0; i < nvertf*nDims*nCut; i++)
    cutFaces_hf[i] = (float)cutFaces_h[i];

  dvec<float> cutFaces;
  cutFaces.assign(cutFaces_hf.data(), nCut*nvertf*nDims);

  dvec<double> cutBbox_d;
  cutBbox_d.assign(cutBbox_h, 2*nDims);

  if (ijk2gmsh_quad.size() != nvertf)
  {
    auto ijk2gmsh_quad_h = tg_funcs::structured_to_gmsh_quad(nvertf);
    ijk2gmsh_quad.assign(ijk2gmsh_quad_h.data(), nvertf);
  }

  /* Filter elements based upon cutting-surface bounding box & Cartesian approx. rep. */

  hvec<int> nfilt_h;
  dvec<int> nfilt_d;
  nfilt_h.resize(2);
  nfilt_h[0] = 0;  nfilt_h[1] = 0;
  nfilt_d.assign(nfilt_h.data(), nfilt_h.size());

  ele_bbox.resize(6);
  face_bbox.resize(6);

  int threads = 128;
  int blocks = (ncells + threads - 1) / threads;

  switch(nvert)
  {
    case 8:
      filterElements<8><<<blocks, threads, 6*sizeof(float)>>>(*this, cutBbox_d, filt_eles, cutFlag_d, nfilt_d, ele_bbox, cutType);
      break;
    case 27:
      filterElements<27><<<blocks, threads, 6*sizeof(float)>>>(*this, cutBbox_d, filt_eles, cutFlag_d, nfilt_d, ele_bbox, cutType);
      break;
    case 64:
      filterElements<64><<<blocks, threads, 6*sizeof(float)>>>(*this, cutBbox_d, filt_eles, cutFlag_d, nfilt_d, ele_bbox, cutType);
      break;
    default:
      printf("nvert = %d\n",nvert);
      ThrowException("nvert case not implemented for filterElements on device");
  }
  check_error();

  if (nCut == 0)
  {
    cuda_copy_d2h(cutFlag_d.data(), cutFlag, ncells);

    cutFaces.free_data();
    cutBbox_d.free_data();
    nfilt_h.free_data();
    nfilt_d.free_data();

    return;
  }

  /* Filter cutting faces by intersection with the filtered elements' bounding box */

  blocks = (nCut + threads - 1) / threads;

  switch(nvertf)
  {
    case 4:
      filterFaces<4><<<blocks, threads, 6*sizeof(float)>>>(ele_bbox, nCut, cutFaces, filt_faces, nfilt_d, face_bbox);
      break;
    case 9:
      filterFaces<9><<<blocks, threads, 6*sizeof(float)>>>(ele_bbox, nCut, cutFaces, filt_faces, nfilt_d, face_bbox);
      break;
    case 16:
      filterFaces<16><<<blocks, threads, 6*sizeof(float)>>>(ele_bbox, nCut, cutFaces, filt_faces, nfilt_d, face_bbox);
      break;
    default:
      printf("nvertf = %d\n",nvertf);
      ThrowException("nvertf case not implemented for filterFaces on device");
  }
  check_error();

  nfilt_h.assign(nfilt_d.data(), 2);
  int nfiltC = nfilt_h[0];
  int nfiltF = nfilt_h[1];

  /* Perform the Direct Cut algorithm on the filtered list of elements & faces */

  int nSideC = std::cbrt(nvert);
  int nTri = 3*2*(nSideC-1)*(nSideC-1);
  
  int nCheck1 = min(NF1, nfiltF);

  dvec<float> eleBbox, cfDist, cfNorm, cfVec;
  dvec<char> cfCorner;
  cfDist.resize(nfiltC*nfiltF);
  cfCorner.resize(nfiltC*NF1);

  dvec<int> checkFaces;
  dvec<char> corners;
  checkFaces.resize(NF1*nfiltC);
  corners.resize(NF2*nfiltC);

  dvec<float> eleXC, faceXC;

  if (nfiltC > 0)
  {
    /* Pass 0: 'Coarse-Grained' Check using Bounding Boxes
     * Pass 1: 'Medium-Grained' Check using Linear Parts of Elements/Faces
     * Pass 2: 'Finest-Grained' Direct Cut Check
     */

    // Tell CUDA to offer more space for registers over shared memory
    cudaFuncSetCacheConfig(getElementBoundingBoxes, cudaFuncCachePreferL1);
    cudaFuncSetCacheConfig(sortFaces0, cudaFuncCachePreferL1);
    cudaFuncSetCacheConfig(sortFaces, cudaFuncCachePreferL1);
    cudaFuncSetCacheConfig(cuttingPass0B, cudaFuncCachePreferL1);
    cudaFuncSetCacheConfig(cuttingPass1, cudaFuncCachePreferL1);
    cudaFuncSetCacheConfig(cuttingPass2<2>, cudaFuncCachePreferL1);
    cudaFuncSetCacheConfig(cuttingPass2<3>, cudaFuncCachePreferL1);
    cudaFuncSetCacheConfig(cuttingPass2<4>, cudaFuncCachePreferL1);

    eleBbox.resize(6*nfiltC);

    eleXC.resize(nfiltC*3);
    faceXC.resize(nfiltC*3);

    int ThreadsB = 128;
    int BlocksB = (nfiltC + ThreadsB - 1) / ThreadsB;

    getElementBoundingBoxes<<<BlocksB,ThreadsB>>>(*this, filt_eles, nfiltC, eleBbox);

    getElementCentroids<<<BlocksB,ThreadsB>>>(*this, filt_eles, nfiltC, eleXC);

    int ThreadsF = 128;
    int BlocksF = (nfiltF + ThreadsF - 1) / ThreadsF;

    getFaceCentroids<<<BlocksF,ThreadsF>>>(cutFaces, filt_faces, nfiltF, nvertf, faceXC);
    check_error();

    // Have each filtered element calculate a rough distance to each filtered face

    dim3 Threads0(32,4);
    dim3 Blocks0( (nfiltC + Threads0.x - 1) / Threads0.x,
                  (nfiltF + Threads0.y - 1) / Threads0.y );

<<<<<<< HEAD
    cuttingPass0C<<<Blocks0,Threads0>>>(eleXC, faceXC, nfiltC, nfiltF, cfDist);
=======
    cuttingPass0B<<<Blocks0,Threads0>>>(eleBbox, eleXC, faceXC, cutFaces, nfiltC, nfiltF, nvertf, filt_faces, cfDist);
>>>>>>> 91347bfd

    int ThreadsS0 = 128;
    int BlocksS0 = (nfiltC + ThreadsS0 - 1) / ThreadsS0;

    sortFaces0<<<BlocksS0, ThreadsS0>>>(filt_faces, nfiltC, nfiltF, cfDist, checkFaces);
    check_error();

    // Have each filtered element calculate a rough distance to the reduced face list

    dim3 Threads1(32,4);
    dim3 Blocks1( (nfiltC + Threads1.x - 1) / Threads1.x,
                  (nCheck1 + Threads1.y - 1) / Threads1.y );

    cuttingPass1<<<Blocks1,Threads1>>>(*this, filt_eles, nfiltC, cutFaces,
        nvertf, nCheck1, checkFaces, cfCorner, cfDist);

    // Sort the distance lists for each element [down to NF2 faces to check in detail]

    int ThreadsS1 = 128;
    int BlocksS1 = (nfiltC + ThreadsS1 - 1) / ThreadsS1;

    sortFaces<<<BlocksS1, ThreadsS1>>>(nfiltC, nCheck1, cfDist, cfCorner, checkFaces, corners);
    check_error();

    cfNorm.resize(3*nfiltC*nTri*NF2);
    cfVec.resize(3*nfiltC*nTri*NF2);
    cfDist.resize(nfiltC*nTri*NF2);


    dim3 t3(32,NF2);
    int b3 = (nfiltC*nTri + t3.x - 1) / t3.x;

    switch(nvertf)
    {
      case 4:
        cuttingPass2<2><<<b3, t3>>>(*this, cutFaces, checkFaces, filt_eles,
            nfiltC, nSideC, eleBbox, corners, cfDist, cfVec);
        break;

      case 9:
        cuttingPass2<3><<<b3, t3>>>(*this, cutFaces, checkFaces, filt_eles, nfiltC, nSideC, eleBbox, corners, cfDist, cfVec);
        break;

      case 16:
        cuttingPass2<4><<<b3, t3>>>(*this, cutFaces, checkFaces, filt_eles, nfiltC, nSideC, eleBbox, corners, cfDist, cfVec);
        break;

      default:
        printf("nvertFace = %d, nCut = %d\n",nvertf,nCut);
        ThrowException("nvertFace case not implemented for directCut on device");
    }
    check_error();

    int BlocksM = (nfiltC + 32 - 1) / 32;
    getMinDist<<<BlocksM, t3>>>(cfDist, cfVec, nfiltC, nTri);

    getFinalFlag<<<BlocksM, 128>>>(filt_eles, checkFaces, cutFaces, eleBbox,
        nfiltC, nvertf, nTri, cutFlag_d, cfDist, cfVec, cutType);
    check_error();
  }

  cuda_copy_d2h(cutFlag_d.data(), cutFlag, ncells);

  // Free all data allocated in this function

  cfDist.free_data();
  cfCorner.free_data();
  cfNorm.free_data();
  cfVec.free_data();
  eleBbox.free_data();
  eleXC.free_data();
  faceXC.free_data();

  nfilt_d.free_data();
  nfilt_h.free_data();

  corners.free_data();
  checkFaces.free_data();

  cutFaces.free_data();
  cutBbox_d.free_data();
}<|MERGE_RESOLUTION|>--- conflicted
+++ resolved
@@ -41,6 +41,24 @@
 
 __device__ __forceinline__
 void print_nodes(const double* pts, int id, int npts)
+{
+  int idx = threadIdx.x;
+  for (int tid = 0; tid < 32; tid++)
+  {
+    if (idx == tid)
+    {
+      printf("Points%d = [",id);
+      for (int i = 0; i < npts - 1; i++)
+        printf("%f %f %f;\n",pts[3*i+0],pts[3*i+1],pts[3*i+2]);
+
+      int I = npts-1;
+      printf("%f %f %f];\n",pts[3*I+0],pts[3*I+1],pts[3*I+2]);
+    }
+  }
+}
+
+__device__ __forceinline__
+void print_nodes(const float* pts, int id, int npts)
 {
   int idx = threadIdx.x;
   for (int tid = 0; tid < 32; tid++)
@@ -265,6 +283,256 @@
   offset.assign(off, ndim);
 }
 
+/* ---------------------------- Geometric Functions --------------------------- */
+
+__device__ __forceinline__
+int oobbCheck(float* vA, float* xA, float* dxA, float* vB, float* xB, float* dxB)
+{
+  double eps = 1e-10;
+
+  // D = distance between centers
+  float D[3];
+  for (int i = 0; i < 3; i++)
+    D[i] = xB[i] - xA[i];
+
+  // C = scalar product of axes
+  float c[3][3];
+  for (int i = 0; i < 3; i++)
+  {
+    for (int j = 0; j < 3; j++)
+    {
+      c[i][j] = 0;
+      for (int k = 0; k < 3; k++)
+        c[i][j] = c[i][j] + vA[3*i+k]*vB[3*j+k];
+    }
+  }
+
+  // separating axes based on the faces of box A
+  for (int i = 0; i < 3; i++)
+  {
+    float r0 = dxA[i];
+    float r1 = 0;
+    float r = 0;
+    for (int j = 0; j < 3; j++)
+    {
+      r1 += dxB[j] * fabs(c[i][j]);
+      r += fabs(vA[3*i+j]) * D[j];
+    }
+
+    if (r > (r0+r1+eps))
+      return 0;
+  }
+
+  // separating axes based on the faces of box B
+  for (int i = 0; i < 3; i++)
+  {
+    float r1 = dxB[i];
+    float r0 = 0;
+    float r = 0;
+    for (int j = 0; j < 3; j++)
+    {
+      r0 += dxA[j] * fabs(c[j][i]);
+      r += fabs(vB[3*i+j]) * D[j];
+    }
+    if (r > (r0+r1+eps)) return 0;
+  }
+
+  // cross products
+  for (int i = 0; i < 3; i++)
+  {
+    int i1 = (i+1)%3;
+    int i2 = (i+2)%3;
+    for (int j = 0; j < 3; j++)
+    {
+      int j1 = (j+1)%3;
+      int j2 = (j+2)%3;
+
+      float r0 = dxA[i1] * fabs(c[i2][j]) + dxA[i2] * fabs(c[i1][j]);
+      float r1 = dxB[j1] * fabs(c[i][j2]) + dxB[j2] * fabs(c[i][j1]);
+
+      float d2 = 0;
+      float d1 = 0;
+      for (int k = 0; k < 3; k++)
+      {
+        d2 += vA[3*i2+k]*D[k];
+        d1 += vA[3*i1+k]*D[k];
+      }
+
+      float r = fabs( c[i1][j]*d2 - c[i2][j]*d1 );
+
+      if (r > (r0+r1+eps)) {
+        return 0;
+      }
+    }
+  }
+
+  // return 1 if no separation can be found [intersection]
+  return 1;
+}
+
+/* From Demmel 1997, Applied Numerical Linear Algebra, pp. 232-235 */
+
+//! Specific to a 3x3 matrix [used to get oriented bounding box axes]
+__device__ __forceinline__
+void jacobi_rotation(float A[3][3], float* __restrict__ J, int j, int k)
+{
+  if (abs(A[j][k]) > 1e-10)
+  {
+    float tau = (A[j][j] - A[k][k]) / (2*A[j][k]);
+    float t = sign_d(tau) / (abs(tau) + sqrt(1+tau*tau));
+    float c = 1. / (sqrt(1+t*t));
+    float s = c*t;
+
+    // Temporary matrix for matrix-matrix multiplication
+    float B[6];
+
+    // Apply R^T from left - rotates rows j,k by theta
+    for (int d = 0; d < 3; d++)
+    {
+      B[d]   =  c*A[d][j] + s*A[d][k];
+      B[d+3] = -s*A[d][j] + c*A[d][k];
+    }
+
+    // Update A to be result of R^T*A (Row i not changed)
+    for (int d = 0; d < 3; d++)
+    {
+      A[j][d] = B[d];
+      A[k][d] = B[d+3];
+    }
+
+    // Copy columns j,k of A to B
+    for (int d = 0; d < 3; d++)
+    {
+      B[d]   = A[d][j];
+      B[d+3] = A[d][k];
+    }
+
+    // Apply R from right - rotates cols j,k by theta
+    for (int d = 0; d < 3; d++)
+    {
+      A[d][j] =  c*B[d] + s*B[d+3];
+      A[d][k] = -s*B[d] + c*B[d+3];
+    }
+
+    // Copy columns j,k of J into tmp storage for multiplication
+    for (int d = 0; d < 3; d++)
+    {
+      B[d]   = J[3*d+j];
+      B[d+3] = J[3*d+k];
+    }
+
+    // Update J [eventual eigenvectors] [J = J*R]
+    for (int d = 0; d < 3; d++)
+    {
+      J[3*d+j] =  c*B[d] + s*B[d+3];
+      J[3*d+k] = -s*B[d] + c*B[d+3];
+    }
+  }
+}
+
+__device__ __forceinline__
+float off_norm(float A[3][3])
+{
+  return sqrt(A[0][1]*A[0][1] + A[0][2]*A[0][2] + A[1][2]*A[1][2]);
+}
+
+//! Get the eigenvectors of a 3x3 symmetric matrix [covariance matrix]
+__device__ __forceinline__
+void get_eigenvectors(float mat[3][3], float* __restrict__ evecs)
+{
+  for (int i = 0; i < 3; i++)
+  {
+    for (int j = 0; j < i; j++)
+      evecs[3*i+j] = 0;
+
+    evecs[3*i+i] = 1;
+
+    for (int j = i+1; j < 3; j++)
+      evecs[3*i+j] = 0;
+  }
+
+  //while (off_norm(mat) < 1.e-8)
+  for (int i = 0; i < 4; i++)
+  {
+    jacobi_rotation(mat, evecs, 0, 1);
+    jacobi_rotation(mat, evecs, 0, 2);
+    jacobi_rotation(mat, evecs, 1, 2);
+  }
+}
+
+/*! Get the 3x3 covariance matrix for a set of points
+ *  WARNING: upon return 'pts' will be shifted to place centroid at origin */
+__device__ __forceinline__
+void get_covariance(float* __restrict__ pts, int npts, float xc[3], float cov[3][3])
+{
+  // Get the centroid of all points
+  xc[0] = xc[1] = xc[2] = 0.f;
+
+  for (int i = 0; i < npts; i++)
+    for (int d = 0; d < 3; d++)
+      xc[d] += pts[3*i+d];
+
+  for (int d = 0; d < 3; d++)
+    xc[d] /= (float)npts;
+
+  // Shift the centroid to the origin
+  for (int i = 0; i < npts; i++)
+    for (int d = 0; d < 3; d++)
+      pts[3*i+d] -= xc[d];
+
+  // Compute the covarience [just the upper-triangular terms]
+  for (int d1 = 0; d1 < 3; d1++)
+  {
+    for (int d2 = d1; d2 < 3; d2++)
+    {
+      cov[d1][d2] = 0.f;
+      for (int i = 0; i < npts; i++)
+        cov[d1][d2] += pts[3*i+d1]*pts[3*i+d2];
+      cov[d1][d2] /= (float)npts;
+    }
+  }
+
+  // Apply symmetry
+  for (int d1 = 0; d1 < 3; d1++)
+    for (int d2 = d1; d2 < 3; d2++)
+      cov[d2][d1] = cov[d1][d2];
+}
+
+/*! Get the oriented bounding box of a set of points using the eigenvectors
+ *  of the covariance matrix as the axis of the box
+ *  First 9 values of obb are the new axes; next 6 are transformed bbox */
+__device__ __forceinline__
+void getOBB(float* __restrict__ pts, int npts, float* obb)
+{
+  float cov[3][3], xc[3], axes[9];
+  get_covariance(pts, npts, xc, cov);
+
+  get_eigenvectors(cov, axes);
+
+  for (int i = 0; i < 9; i++)
+    obb[i] = axes[i];
+
+  for (int i = 0; i < 3; i++)
+  {
+    obb[9+i]   =  BIG_DOUBLE;
+    obb[9+i+3] = -BIG_DOUBLE;
+  }
+
+  for (int i = 0; i < npts; i++)
+  {
+    float pt[3] = {0.f, 0.f, 0.f};
+    for (int j = 0; j < 3; j++)
+      for (int k = 0; k < 3; k++)
+        pt[j] += obb[3*k+j] * (pts[3*i+k]+xc[k]);
+
+    for (int d = 0; d < 3; d++)
+    {
+      obb[9+d]   = fminf(obb[9+d],   pt[d]);
+      obb[9+d+3] = fmaxf(obb[9+d+3], pt[d]);
+    }
+  }
+}
+
 /* ---------------------------- Direct Cut Method Functions --------------------------- */
 
 static
@@ -1040,7 +1308,7 @@
   {
     char f = fList[F];
     // Get triangles for the sub-hex of the larger curved hex
-    for (int i = f; i < f+2; i++)
+    for (int i = 2*f; i < 2*f+2; i++)
     {
       for (int p = 0; p < 3; p++)
       {
@@ -1066,11 +1334,7 @@
         if (dist < tol)
           return 0.;
 
-<<<<<<< HEAD
-        dist = (minDist < dist) ? minDist : dist;
-=======
         minDist = (dist < minDist) ? dist : minDist;
->>>>>>> 91347bfd
       }
     }
   }
@@ -1080,43 +1344,19 @@
 
 //! Perform initial ele-face distance sorting using oriented bounding boxes
 __global__
-<<<<<<< HEAD
-void cuttingPass0C(dvec<float> eleXC, dvec<float> faceXC, int nEles,
-    int nFaces, dvec<float> outDist)
+void cuttingPass0B(dvec<float> eleBbox, dvec<float> eleXC, dvec<float> faceXC,
+    dvec<float> cutFaces, int nEles, int nFaces, int nvertf, dvec<int> filt_faces, dvec<float> outDist)
 {
   const int IC = blockIdx.x * blockDim.x + threadIdx.x;
   const int F = blockIdx.y * blockDim.y + threadIdx.y;
 
   if (IC >= nEles || F >= nFaces) return;
 
-  float dx[3];
-  for (int i = 0; i < 3; i++)
-    dx[i] = faceXC[3*F+i] - eleXC[3*IC+i];
-
-  outDist[nEles*F+IC] = dx[0]*dx[0] + dx[1]*dx[1] + dx[2]*dx[2]; // dist^2 works just as well as dist
-}
-
-//! Perform initial ele-face distance sorting using bounding boxes
-__global__
-void cuttingPass0B(dvec<float> eleBbox, dvec<float> cutFaces, int nEles,
-    int nFaces, int nvertf, dvec<int> filt_faces, dvec<float> outDist)
-=======
-void cuttingPass0B(dvec<float> eleBbox, dvec<float> eleXC, dvec<float> faceXC,
-    dvec<float> cutFaces, int nEles, int nFaces, int nvertf, dvec<int> filt_faces, dvec<float> outDist)
->>>>>>> 91347bfd
-{
-  const int IC = blockIdx.x * blockDim.x + threadIdx.x;
-  const int F = blockIdx.y * blockDim.y + threadIdx.y;
-
-  if (IC >= nEles || F >= nFaces) return;
-
   const int nDims = 3;
 
   const int ff = filt_faces[F];
   const int stride = nDims*nvertf;
 
-<<<<<<< HEAD
-=======
   /// Alternatively: compute distance to ele bbox for all 4 corner points
   float pts[12];
   for (int i = 0; i < 4; i++)
@@ -1135,20 +1375,15 @@
     }
   }
 
->>>>>>> 91347bfd
   float bboxF[6];
-  cuda_funcs::getBoundingBox<3,4>(&cutFaces[ff*stride], bboxF);
-
-<<<<<<< HEAD
-  outDist[nEles*F+IC] = cuda_funcs::boundingBoxDist<3>(bboxF, &eleBbox[6*IC]);
-=======
+  cuda_funcs::getBoundingBox<3,4>(pts, bboxF);
+
   float dist = 0;
   for (int i = 0; i < 3; i++)
     dist += (eleXC[3*IC+i]-faceXC[3*F+i])*(eleXC[3*IC+i]-faceXC[3*F+i]);
   dist = sqrt(dist);
 
   outDist[nEles*F+IC] = .01f*dist + cuda_funcs::boundingBoxDist<3>(bboxF, &eleBbox[16*IC+9]);
->>>>>>> 91347bfd
 }
 
 __global__
@@ -1314,8 +1549,6 @@
   cuda_funcs::getBoundingBox<3,8>(xv,&eleBbox[6*IC]); /// TODO: swap rows/cols in eleBbox for better coalesced access
 }
 
-<<<<<<< HEAD
-=======
 __global__
 void getElementOrientedBoundingBoxes(dMeshBlock mb, dvec<int> eleList, int nEles,
     dvec<float> eleBbox)
@@ -1339,7 +1572,6 @@
                         (eleBbox[16*IC+14] - eleBbox[16*IC+11]) ) / 3.;
 }
 
->>>>>>> 91347bfd
 template<int nSideF>
 __global__
 void cuttingPass2(dMeshBlock mb, dvec<float> cutFaces, dvec<int> checkFaces,
@@ -1375,13 +1607,6 @@
   if (ff < 0)
     return;
 
-<<<<<<< HEAD
-  float bboxC[2*nDims];
-  for (int i = 0; i < 2*nDims; i++)
-    bboxC[i] = eleBbox[6*IC+i];
-
-=======
->>>>>>> 91347bfd
   /* ---- Check against our reduced list of faces ---- */
 
   /// Or TODO on storing href in global memory instead...
@@ -1454,7 +1679,7 @@
   float TC[9];
   for (int p = 0; p < 3; p++)
   {
-    int ipt = lin2curv[TriPts[F+t][p]];
+    int ipt = lin2curv[TriPts[2*F+t][p]];
     for (int d = 0; d < 3; d++)
       TC[3*p+d] = mb.coord[ic+mb.ncells*(d+nDims*ipt)]; /// NOTE: 'row-major' ZEFR layout
   }
@@ -1832,7 +2057,9 @@
 
   int nSideC = std::cbrt(nvert);
   int nTri = 3*2*(nSideC-1)*(nSideC-1);
-  
+
+  if (nTri < NF2) ThrowException("Incompatible nTri / NF2!");
+
   int nCheck1 = min(NF1, nfiltF);
 
   dvec<float> eleBbox, cfDist, cfNorm, cfVec;
@@ -1864,7 +2091,7 @@
     cudaFuncSetCacheConfig(cuttingPass2<3>, cudaFuncCachePreferL1);
     cudaFuncSetCacheConfig(cuttingPass2<4>, cudaFuncCachePreferL1);
 
-    eleBbox.resize(6*nfiltC);
+    eleBbox.resize(16*nfiltC);
 
     eleXC.resize(nfiltC*3);
     faceXC.resize(nfiltC*3);
@@ -1872,7 +2099,7 @@
     int ThreadsB = 128;
     int BlocksB = (nfiltC + ThreadsB - 1) / ThreadsB;
 
-    getElementBoundingBoxes<<<BlocksB,ThreadsB>>>(*this, filt_eles, nfiltC, eleBbox);
+    getElementOrientedBoundingBoxes<<<BlocksB,ThreadsB>>>(*this, filt_eles, nfiltC, eleBbox);
 
     getElementCentroids<<<BlocksB,ThreadsB>>>(*this, filt_eles, nfiltC, eleXC);
 
@@ -1888,11 +2115,7 @@
     dim3 Blocks0( (nfiltC + Threads0.x - 1) / Threads0.x,
                   (nfiltF + Threads0.y - 1) / Threads0.y );
 
-<<<<<<< HEAD
-    cuttingPass0C<<<Blocks0,Threads0>>>(eleXC, faceXC, nfiltC, nfiltF, cfDist);
-=======
     cuttingPass0B<<<Blocks0,Threads0>>>(eleBbox, eleXC, faceXC, cutFaces, nfiltC, nfiltF, nvertf, filt_faces, cfDist);
->>>>>>> 91347bfd
 
     int ThreadsS0 = 128;
     int BlocksS0 = (nfiltC + ThreadsS0 - 1) / ThreadsS0;
