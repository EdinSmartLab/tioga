//
// This file is part of the Tioga software library
//
// Tioga  is a tool for overset grid assembly on parallel distributed systems
// Copyright (C) 2015 Jay Sitaraman
//
// This library is free software; you can redistribute it and/or
// modify it under the terms of the GNU Lesser General Public
// License as published by the Free Software Foundation; either
// version 2.1 of the License, or (at your option) any later version.
//
// This library is distributed in the hope that it will be useful,
// but WITHOUT ANY WARRANTY; without even the implied warranty of
// MERCHANTABILITY or FITNESS FOR A PARTICULAR PURPOSE.  See the GNU
// Lesser General Public License for more details.
//
// You should have received a copy of the GNU Lesser General Public
// License along with this library; if not, write to the Free Software
// Foundation, Inc., 51 Franklin Street, Fifth Floor, Boston, MA  02110-1301  USA
#include "tioga.h"
extern "C" 
{ 
  void fillHoleMap(int *holeMap, int ix[3],int isym);
}

/**
 * Create hole maps (structured cartesian maps of solid surfaces) for all grids
 * Using simplified 'vision space bins' concept from Sitaraman et al, JCP 2010
 * This routine is not efficient since it does mutiple global reduce ops
 * have to change it at a later date when there is more time to develop code
 */
void tioga::getHoleMap(void)
{
  // Get the bounding box of all wall boundary nodes on this rank
  double wbox[6];
  int existWall;
<<<<<<< HEAD
  int meshtag,maxtag;
  int *existHoleLocal;
  int *existHole;
  double *bboxLocal;
  double *bboxGlobal;
  double ds[3],dsmax,dsbox;
  int bufferSize;
  FILE *fp;
  char fname[80];
  char intstring[7];
 //
 // get the local bounding box
 //
 mb->getWallBounds(&meshtag,&existWall,wbox);
 MPI_Allreduce(&meshtag,&maxtag,1,MPI_INT,MPI_MAX,scomm);
 //
 if (holeMap) 
   {
     for(i=0;i<nmesh;i++)
       if (holeMap[i].existWall) free(holeMap[i].sam);
     delete [] holeMap;
   }
 holeMap=new HOLEMAP[maxtag];
 //
 existHoleLocal=(int *)malloc(sizeof(int)*maxtag);
 existHole=(int *)malloc(sizeof(int)*maxtag);
 //
 for(i=0;i<maxtag;i++) existHole[i]=existHoleLocal[i]=0;
 //
 existHoleLocal[meshtag-1]=existWall;
 //
 MPI_Allreduce(existHoleLocal,existHole,maxtag,MPI_INT,MPI_MAX,scomm);
 //
 for(i=0;i<maxtag;i++) holeMap[i].existWall=existHole[i];
 //
 bboxLocal=(double *) malloc(sizeof(double)*6*maxtag);
 bboxGlobal=(double *) malloc(sizeof(double)*6*maxtag);
 //
 for(i=0;i<3*maxtag;i++) bboxLocal[i]=BIGVALUE;
 for(i=0;i<3*maxtag;i++) bboxLocal[i+3*maxtag]=-BIGVALUE;
 for(i=0;i<3*maxtag;i++) bboxGlobal[i]=BIGVALUE;
 for(i=0;i<3*maxtag;i++) bboxGlobal[i+3*maxtag]=-BIGVALUE;

 //
 for(i=0;i<3;i++)
   {
     bboxLocal[3*(meshtag-1)+i]=wbox[i];
     bboxLocal[3*(meshtag-1)+i+3*maxtag]=wbox[i+3];
   }
 //
 // get the global bounding box info across all the
 // partitions for all meshes
 //
 MPI_Allreduce(bboxLocal,bboxGlobal,3*maxtag,MPI_DOUBLE,MPI_MIN,scomm);
 MPI_Allreduce(&(bboxLocal[3*maxtag]),&(bboxGlobal[3*maxtag]),3*maxtag,MPI_DOUBLE,MPI_MAX,scomm);
 //
 // find the bounding box for each mesh
 // from the globally reduced data
 //
 for(i=0;i<maxtag;i++)
   {
     if (holeMap[i].existWall) 
       {
	 for(j=0;j<3;j++)
	   {
	     holeMap[i].extents[j]=bboxGlobal[3*i+j];
	     holeMap[i].extents[j+3]=bboxGlobal[3*i+j+3*maxtag];
	     ds[j]=holeMap[i].extents[j+3]-holeMap[i].extents[j];
	   }	 
	 dsmax=max(ds[0],ds[1]);
	 dsmax=max(dsmax,ds[2]);	 
	 dsbox=dsmax/64;
	 
	 for(j=0;j<3;j++)
	   {
	     holeMap[i].extents[j]-=(2*dsbox);
	     holeMap[i].extents[j+3]+=(2*dsbox);
	     holeMap[i].nx[j]=floor(max((holeMap[i].extents[j+3]-holeMap[i].extents[j])/dsbox,1));
	   }
	 bufferSize=holeMap[i].nx[0]*holeMap[i].nx[1]*holeMap[i].nx[2];
	 holeMap[i].sam=(int *)malloc(sizeof(int)*bufferSize);
	 holeMap[i].samLocal=(int *)malloc(sizeof(int)*bufferSize);	 
	 for(j=0;j<bufferSize;j++) holeMap[i].sam[j]=holeMap[i].samLocal[j]=0;
       }
   }
 //
 // mark the wall boundary cells in the holeMap
 //
 if (holeMap[meshtag-1].existWall) {
 mb->markWallBoundary(holeMap[meshtag-1].samLocal,holeMap[meshtag-1].nx,holeMap[meshtag-1].extents);
 }
 //
 // allreduce the holeMap of each mesh
 //
 for(i=0;i<maxtag;i++)
   {
    if (holeMap[i].existWall) 
     {
      bufferSize=holeMap[i].nx[0]*holeMap[i].nx[1]*holeMap[i].nx[2];
      MPI_Allreduce(holeMap[i].samLocal,holeMap[i].sam,bufferSize,MPI_INT,MPI_MAX,scomm);
     }
   }
 //
 for(i=0;i<maxtag;i++)
   if (holeMap[i].existWall) free(holeMap[i].samLocal);
 //
 // set the global number of meshes to maxtag
 //
 nmesh=maxtag;
 //
 // now fill the holeMap
 //
 for(i=0;i<maxtag;i++)
   if (holeMap[i].existWall) fillHoleMap(holeMap[i].sam,holeMap[i].nx,isym);
 //
 // output the hole map
 //
 //this->outputHoleMap();
 //
 // free local memory
 //
 free(existHoleLocal);
 free(existHole);
 free(bboxLocal);
 free(bboxGlobal);
=======
  int meshtag;

  if (holeMap)
  {
    for (int i = 0; i < nmesh; i++)
      if (holeMap[i].existWall)
      {
        free(holeMap[i].sam);
      }
    delete [] holeMap;
  }

  // Grid/Mesh ID, whether rank has wall nodes, and bbox of wall nodes if so
  mb->getWallBounds(&meshtag, &existWall, wbox);

  // Get 'nmesh' : number of grids (separate mesh tags) in system
  MPI_Allreduce(&meshtag, &nmesh, 1, MPI_INT, MPI_MAX, scomm);
  nmesh += 1;

  holeMap = new HOLEMAP[nmesh];

  std::vector<int> existHoleLocal(nmesh);
  std::vector<int> existHole(nmesh);

  existHoleLocal[meshtag] = existWall;

  MPI_Allreduce(existHoleLocal.data(),existHole.data(),nmesh,MPI_INT,MPI_MAX,scomm);

  for (int i = 0; i < nmesh; i++) holeMap[i].existWall = existHole[i];

  std::vector<double> bboxLocal(6*nmesh);
  std::vector<double> bboxGlobal(6*nmesh);

  for (int i = 0; i < 3*nmesh; i++) bboxLocal[i]          =  BIGVALUE;
  for (int i = 0; i < 3*nmesh; i++) bboxLocal[i+3*nmesh]  = -BIGVALUE;
  for (int i = 0; i < 3*nmesh; i++) bboxGlobal[i]         =  BIGVALUE;
  for (int i = 0; i < 3*nmesh; i++) bboxGlobal[i+3*nmesh] = -BIGVALUE;

  for (int i = 0;  i < 3; i++)
  {
    bboxLocal[3*meshtag+i] = wbox[i];
    bboxLocal[3*meshtag+i+3*nmesh] = wbox[i+3];
  }

  // Get the global bounding box info across all the partitions for all meshes
  MPI_Allreduce(&bboxLocal[0],        &bboxGlobal[0],        3*nmesh,MPI_DOUBLE,MPI_MIN,scomm);
  MPI_Allreduce(&(bboxLocal[3*nmesh]),&(bboxGlobal[3*nmesh]),3*nmesh,MPI_DOUBLE,MPI_MAX,scomm);

  // Find the bounding box for each mesh from the globally reduced data
  for (int i = 0; i < nmesh; i++)
  {
    if (holeMap[i].existWall)
    {
      double ds[3];
      for (int j = 0; j < 3; j++)
      {
        holeMap[i].extents[j] = bboxGlobal[3*i+j];
        holeMap[i].extents[j+3] = bboxGlobal[3*i+j+3*nmesh];
        ds[j] = holeMap[i].extents[j+3]-holeMap[i].extents[j];
      }
      double dsmax = max(max(ds[0], ds[1]), ds[2]);
      double dsmin = min(min(ds[0], ds[1]), ds[2]);
      double dx_avg = .5*(dsmax + dsmin);
      int NX_HOLEMAP = 64; // Originally 64
      double dsbox = dx_avg/NX_HOLEMAP; // Accounting somewhat for high aspect ratios

      for (int j = 0; j < 3; j++)
      {
        // Extend bounding box by 2/NX_HOLEMAP of max dimension in each direction
        holeMap[i].extents[j]   -= (2*dsbox);
        holeMap[i].extents[j+3] += (2*dsbox);
        // nx should end up ~= to NX_HOLEMAP for maximum dimension
        holeMap[i].nx[j] = floor(max((ds[j]+4*dsbox)/dsbox, 1.));
      }

      int bufferSize = holeMap[i].nx[0] * holeMap[i].nx[1] * holeMap[i].nx[2];
      holeMap[i].sam = (int *)malloc(sizeof(int)*bufferSize);

      for (int j = 0; j < bufferSize; j++)
        holeMap[i].sam[j] = 0;
    }
  }

  // mark the wall boundary cells in the holeMap
  if (holeMap[meshtag].existWall)
  {
    mb->markWallBoundary(holeMap[meshtag].sam,holeMap[meshtag].nx,holeMap[meshtag].extents);
  }

  // allreduce the holeMap of each mesh
  for (int i = 0; i < nmesh; i++)
  {
    if (holeMap[i].existWall)
    {
      int bufferSize = holeMap[i].nx[0]*holeMap[i].nx[1]*holeMap[i].nx[2];
      MPI_Allreduce(MPI_IN_PLACE,holeMap[i].sam,bufferSize,MPI_INT,MPI_MAX,scomm);
    }
  }

  // now fill the holeMap
  for (int i = 0; i < nmesh; i++)
    if (holeMap[i].existWall) fillHoleMap(holeMap[i].sam,holeMap[i].nx,isym);

  // output the hole map
  //this->outputHoleMap();
}

/**
 * Create hole maps (structured cartesian maps of solid surfaces) for all grids
 * Using simplified 'vision space bins' concept from Sitaraman et al, JCP 2010
 * This routine is not efficient since it does mutiple global reduce ops
 * have to change it at a later date when there is more time to develop code
 */
void tioga::getOversetMap(void)
{
  // Get the bounding box of all wall boundary nodes on this rank
  double wbox[6];
  int existOver;
  int meshtag;

  // Grid/Mesh ID, whether rank has wall nodes, and bbox of wall nodes if so
  mb->getOversetBounds(&meshtag, &existOver, wbox);

  // Get 'nmesh' : number of grids (separate mesh tags) in system
  MPI_Allreduce(&meshtag, &nmesh, 1, MPI_INT, MPI_MAX, scomm);
  nmesh += 1;

  overMap.resize(nmesh);

  std::vector<int> existHoleLocal(nmesh);
  std::vector<int> existHole(nmesh);

  existHoleLocal[meshtag] = existOver;

  MPI_Allreduce(existHoleLocal.data(),existHole.data(),nmesh,MPI_INT,MPI_MAX,scomm);

  for (int i = 0; i < nmesh; i++) overMap[i].existWall = existHole[i];

  std::vector<double> bboxLocal(6*nmesh);
  std::vector<double> bboxGlobal(6*nmesh);

  for (int i = 0; i < 3*nmesh; i++) bboxLocal[i]          =  BIGVALUE;
  for (int i = 0; i < 3*nmesh; i++) bboxLocal[i+3*nmesh]  = -BIGVALUE;
  for (int i = 0; i < 3*nmesh; i++) bboxGlobal[i]         =  BIGVALUE;
  for (int i = 0; i < 3*nmesh; i++) bboxGlobal[i+3*nmesh] = -BIGVALUE;

  for (int i = 0;  i < 3; i++)
  {
    bboxLocal[3*meshtag+i] = wbox[i];
    bboxLocal[3*meshtag+i+3*nmesh] = wbox[i+3];
  }

  // Get the global bounding box info across all the partitions for all meshes
  MPI_Allreduce(&bboxLocal[0],        &bboxGlobal[0],        3*nmesh,MPI_DOUBLE,MPI_MIN,scomm);
  MPI_Allreduce(&(bboxLocal[3*nmesh]),&(bboxGlobal[3*nmesh]),3*nmesh,MPI_DOUBLE,MPI_MAX,scomm);

  // Find the bounding box for each mesh from the globally reduced data
  for (int i = 0; i < nmesh; i++)
  {
    if (overMap[i].existWall)
    {
      double ds[3];
      for (int j = 0; j < 3; j++)
      {
        overMap[i].extents[j] = bboxGlobal[3*i+j];
        overMap[i].extents[j+3] = bboxGlobal[3*i+j+3*nmesh];
        ds[j] = overMap[i].extents[j+3]-overMap[i].extents[j];
      }
      double dsmax = max(max(ds[0], ds[1]), ds[2]);
      double dsmin = min(min(ds[0], ds[1]), ds[2]);
      double dx_avg = .5*(dsmax + dsmin);
      int NX_HOLEMAP = 80; // Originally 64
      double dsbox = dx_avg/NX_HOLEMAP; // Accounting somewhat for high aspect ratios

      for (int j = 0; j < 3; j++)
      {
        // Extend bounding box by 2/NX_HOLEMAP of max dimension in each direction
        overMap[i].extents[j]   -= (2*dsbox);
        overMap[i].extents[j+3] += (2*dsbox);
        // nx should end up ~= to NX_HOLEMAP for maximum dimension
        overMap[i].nx[j] = floor(max((ds[j]+4*dsbox)/dsbox, 1.));
      }

      int bufferSize = overMap[i].nx[0] * overMap[i].nx[1] * overMap[i].nx[2];
      overMap[i].sam = (int *)malloc(sizeof(int)*bufferSize);

      for (int j = 0; j < bufferSize; j++)
        overMap[i].sam[j] = 0;
    }
  }

  // mark the wall boundary cells in the holeMap
  if (overMap[meshtag].existWall)
  {
    mb->markOversetBoundary(overMap[meshtag].sam,overMap[meshtag].nx,overMap[meshtag].extents);
  }

  // allreduce the holeMap of each mesh
  for (int i = 0; i < nmesh; i++)
  {
    if (overMap[i].existWall)
    {
      int bufferSize = overMap[i].nx[0]*overMap[i].nx[1]*overMap[i].nx[2];
      MPI_Allreduce(MPI_IN_PLACE,overMap[i].sam,bufferSize,MPI_INT,MPI_MAX,scomm);
    }
  }

  // now fill the holeMap
  for (int i = 0; i < nmesh; i++)
    if (overMap[i].existWall) fillHoleMap(overMap[i].sam,overMap[i].nx,isym);
>>>>>>> 8656f4e5
}

/**
 * Output the hole map to a tecplot compatible file
*/
void tioga::outputHoleMap(void)
{
  int i,k;
  int nnodes,ncells;
  int ns1,ns2;
  int ii,jj,kk,m;
  FILE *fp;
  double ds[3];
  char intstring[7];
  char fname[80];

  for(i=0;i<nmesh;i++)
    if (holeMap[i].existWall)
       {
	 sprintf(intstring,"%d",100000+i+100*myid);
	 sprintf(fname,"holeMap%s.dat",&(intstring[1]));
	 fp=fopen(fname,"w");
	 fprintf(fp,"TITLE =\"Tioga output\"\n");
	 fprintf(fp,"VARIABLES=\"X\",\"Y\",\"Z\",\"IBLANK\"\n");
	 nnodes=(holeMap[i].nx[0]+1)*(holeMap[i].nx[1]+1)*(holeMap[i].nx[2]+1);
	 ncells=(holeMap[i].nx[0])*(holeMap[i].nx[1])*(holeMap[i].nx[2]);	 
	 fprintf(fp,"ZONE T=\"VOL_MIXED\",N=%d E=%d ET=BRICK, F=FEBLOCK\n",nnodes,ncells);
	 fprintf(fp,"VARLOCATION = (1=NODAL, 2=NODAL, 3=NODAL, 4=CELLCENTERED)\n");
	 for(k=0;k<3;k++) ds[k]=(holeMap[i].extents[k+3]-holeMap[i].extents[k])/(holeMap[i].nx[k]);
	 //
	 for(kk=0;kk<holeMap[i].nx[2]+1;kk++)
	   for(jj=0;jj<holeMap[i].nx[1]+1;jj++)
	     for(ii=0;ii<holeMap[i].nx[0]+1;ii++)
	       fprintf(fp,"%.14e\n",ii*ds[0]);
	 for(kk=0;kk<holeMap[i].nx[2]+1;kk++)
	   for(jj=0;jj<holeMap[i].nx[1]+1;jj++)
	     for(ii=0;ii<holeMap[i].nx[0]+1;ii++)
	       fprintf(fp,"%.14e\n",jj*ds[1]);
	 for(kk=0;kk<holeMap[i].nx[2]+1;kk++)
	   for(jj=0;jj<holeMap[i].nx[1]+1;jj++)
	     for(ii=0;ii<holeMap[i].nx[0]+1;ii++)
	       fprintf(fp,"%.14e\n",kk*ds[2]);
	 m=0;
	 for(kk=0;kk<holeMap[i].nx[2];kk++)
	   for(jj=0;jj<holeMap[i].nx[1];jj++)
	     for(ii=0;ii<holeMap[i].nx[0];ii++)
	       {
		 fprintf(fp,"%f\n",(double)holeMap[i].sam[m]);
		 m++;
	       }
	 
	 m=0;
         ns1=holeMap[i].nx[0]+1;
	 ns2=(holeMap[i].nx[1]+1)*ns1;
	 for(kk=0;kk<holeMap[i].nx[2];kk++)
	   for(jj=0;jj<holeMap[i].nx[1];jj++)
	     for(ii=0;ii<holeMap[i].nx[0];ii++)
	       {
		 m=kk*ns2+jj*ns1+ii+1;
		 fprintf(fp,"%d %d %d %d %d %d %d %d\n",m,m+1,m+1+ns1,m+ns1,
			 m+ns2,m+1+ns2,m+ns2+ns1+1,m+ns1+ns2);
	       }
       }
 fclose(fp);
}
	 <|MERGE_RESOLUTION|>--- conflicted
+++ resolved
@@ -34,133 +34,6 @@
   // Get the bounding box of all wall boundary nodes on this rank
   double wbox[6];
   int existWall;
-<<<<<<< HEAD
-  int meshtag,maxtag;
-  int *existHoleLocal;
-  int *existHole;
-  double *bboxLocal;
-  double *bboxGlobal;
-  double ds[3],dsmax,dsbox;
-  int bufferSize;
-  FILE *fp;
-  char fname[80];
-  char intstring[7];
- //
- // get the local bounding box
- //
- mb->getWallBounds(&meshtag,&existWall,wbox);
- MPI_Allreduce(&meshtag,&maxtag,1,MPI_INT,MPI_MAX,scomm);
- //
- if (holeMap) 
-   {
-     for(i=0;i<nmesh;i++)
-       if (holeMap[i].existWall) free(holeMap[i].sam);
-     delete [] holeMap;
-   }
- holeMap=new HOLEMAP[maxtag];
- //
- existHoleLocal=(int *)malloc(sizeof(int)*maxtag);
- existHole=(int *)malloc(sizeof(int)*maxtag);
- //
- for(i=0;i<maxtag;i++) existHole[i]=existHoleLocal[i]=0;
- //
- existHoleLocal[meshtag-1]=existWall;
- //
- MPI_Allreduce(existHoleLocal,existHole,maxtag,MPI_INT,MPI_MAX,scomm);
- //
- for(i=0;i<maxtag;i++) holeMap[i].existWall=existHole[i];
- //
- bboxLocal=(double *) malloc(sizeof(double)*6*maxtag);
- bboxGlobal=(double *) malloc(sizeof(double)*6*maxtag);
- //
- for(i=0;i<3*maxtag;i++) bboxLocal[i]=BIGVALUE;
- for(i=0;i<3*maxtag;i++) bboxLocal[i+3*maxtag]=-BIGVALUE;
- for(i=0;i<3*maxtag;i++) bboxGlobal[i]=BIGVALUE;
- for(i=0;i<3*maxtag;i++) bboxGlobal[i+3*maxtag]=-BIGVALUE;
-
- //
- for(i=0;i<3;i++)
-   {
-     bboxLocal[3*(meshtag-1)+i]=wbox[i];
-     bboxLocal[3*(meshtag-1)+i+3*maxtag]=wbox[i+3];
-   }
- //
- // get the global bounding box info across all the
- // partitions for all meshes
- //
- MPI_Allreduce(bboxLocal,bboxGlobal,3*maxtag,MPI_DOUBLE,MPI_MIN,scomm);
- MPI_Allreduce(&(bboxLocal[3*maxtag]),&(bboxGlobal[3*maxtag]),3*maxtag,MPI_DOUBLE,MPI_MAX,scomm);
- //
- // find the bounding box for each mesh
- // from the globally reduced data
- //
- for(i=0;i<maxtag;i++)
-   {
-     if (holeMap[i].existWall) 
-       {
-	 for(j=0;j<3;j++)
-	   {
-	     holeMap[i].extents[j]=bboxGlobal[3*i+j];
-	     holeMap[i].extents[j+3]=bboxGlobal[3*i+j+3*maxtag];
-	     ds[j]=holeMap[i].extents[j+3]-holeMap[i].extents[j];
-	   }	 
-	 dsmax=max(ds[0],ds[1]);
-	 dsmax=max(dsmax,ds[2]);	 
-	 dsbox=dsmax/64;
-	 
-	 for(j=0;j<3;j++)
-	   {
-	     holeMap[i].extents[j]-=(2*dsbox);
-	     holeMap[i].extents[j+3]+=(2*dsbox);
-	     holeMap[i].nx[j]=floor(max((holeMap[i].extents[j+3]-holeMap[i].extents[j])/dsbox,1));
-	   }
-	 bufferSize=holeMap[i].nx[0]*holeMap[i].nx[1]*holeMap[i].nx[2];
-	 holeMap[i].sam=(int *)malloc(sizeof(int)*bufferSize);
-	 holeMap[i].samLocal=(int *)malloc(sizeof(int)*bufferSize);	 
-	 for(j=0;j<bufferSize;j++) holeMap[i].sam[j]=holeMap[i].samLocal[j]=0;
-       }
-   }
- //
- // mark the wall boundary cells in the holeMap
- //
- if (holeMap[meshtag-1].existWall) {
- mb->markWallBoundary(holeMap[meshtag-1].samLocal,holeMap[meshtag-1].nx,holeMap[meshtag-1].extents);
- }
- //
- // allreduce the holeMap of each mesh
- //
- for(i=0;i<maxtag;i++)
-   {
-    if (holeMap[i].existWall) 
-     {
-      bufferSize=holeMap[i].nx[0]*holeMap[i].nx[1]*holeMap[i].nx[2];
-      MPI_Allreduce(holeMap[i].samLocal,holeMap[i].sam,bufferSize,MPI_INT,MPI_MAX,scomm);
-     }
-   }
- //
- for(i=0;i<maxtag;i++)
-   if (holeMap[i].existWall) free(holeMap[i].samLocal);
- //
- // set the global number of meshes to maxtag
- //
- nmesh=maxtag;
- //
- // now fill the holeMap
- //
- for(i=0;i<maxtag;i++)
-   if (holeMap[i].existWall) fillHoleMap(holeMap[i].sam,holeMap[i].nx,isym);
- //
- // output the hole map
- //
- //this->outputHoleMap();
- //
- // free local memory
- //
- free(existHoleLocal);
- free(existHole);
- free(bboxLocal);
- free(bboxGlobal);
-=======
   int meshtag;
 
   if (holeMap)
@@ -371,7 +244,6 @@
   // now fill the holeMap
   for (int i = 0; i < nmesh; i++)
     if (overMap[i].existWall) fillHoleMap(overMap[i].sam,overMap[i].nx,isym);
->>>>>>> 8656f4e5
 }
 
 /**
