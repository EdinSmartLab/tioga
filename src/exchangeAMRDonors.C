--- conflicted
+++ resolved
@@ -17,8 +17,10 @@
 // You should have received a copy of the GNU Lesser General Public
 // License along with this library; if not, write to the Free Software
 // Foundation, Inc., 51 Franklin Street, Fifth Floor, Boston, MA  02110-1301  USA
+#include "codetypes.h"
 #include "tioga.h"
 #include <assert.h>
+using namespace TIOGA;
 void tioga::exchangeAMRDonors(void)
 {
   int i,j,k,l,m,n,i3;
@@ -234,10 +236,7 @@
             remoteblockid=cancelledData[4*j+3];
 	    sndPack[procid].intData[intcount[procid]++]=ctype;
 	    sndPack[procid].intData[intcount[procid]++]=remoteid;
-<<<<<<< HEAD
 	    sndPack[procid].intData[intcount[procid]++]=remoteblockid;
-=======
->>>>>>> 291df225
 	    //TRACEI(intcount[procid]);
             //TRACEI(sndPack[procid].nints);
 	  }
