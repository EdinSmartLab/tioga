--- conflicted
+++ resolved
@@ -693,7 +693,6 @@
   cb[ipatch].registerData(ipatch,global_id,iblank,q);
 }
 
-<<<<<<< HEAD
 void tioga::myTimer(char const *info,int type)
 {
   static double t_start;
@@ -709,7 +708,7 @@
    if (myid==0) printf("End %s, time taken=%lf\n",info,t_end-t_start);
   }
 }
-=======
+
 void tioga::reduce_fringes(void)
 {
   //
@@ -858,5 +857,4 @@
   //mb->writeOBB(myid);
   //if (myid==4) mb->writeOutput(myid);
   //if (myid==4) mb->writeOBB(myid);
-}
->>>>>>> 599fc19a
+}